
---
apiVersion: apiextensions.k8s.io/v1beta1
kind: CustomResourceDefinition
metadata:
  annotations:
    controller-gen.kubebuilder.io/version: v0.3.0
  creationTimestamp: null
  name: vmalerts.operator.victoriametrics.com
spec:
  group: operator.victoriametrics.com
  names:
    kind: VMAlert
    listKind: VMAlertList
    plural: vmalerts
    singular: vmalert
  scope: Namespaced
  subresources:
    status: {}
  validation:
    openAPIV3Schema:
      description: VMAlert represents a Victoria-Metrics alert application
      properties:
        apiVersion:
          description: 'APIVersion defines the versioned schema of this representation
            of an object. Servers should convert recognized schemas to the latest
            internal value, and may reject unrecognized values. More info: https://git.k8s.io/community/contributors/devel/sig-architecture/api-conventions.md#resources'
          type: string
        kind:
          description: 'Kind is a string value representing the REST resource this
            object represents. Servers may infer this from the endpoint the client
            submits requests to. Cannot be updated. In CamelCase. More info: https://git.k8s.io/community/contributors/devel/sig-architecture/api-conventions.md#types-kinds'
          type: string
        metadata:
          type: object
        spec:
          description: VMAlertSpec defines the desired state of VMAlert
          properties:
            affinity:
              description: Affinity If specified, the pod's scheduling constraints.
              properties:
                nodeAffinity:
                  description: Describes node affinity scheduling rules for the pod.
                  properties:
                    preferredDuringSchedulingIgnoredDuringExecution:
                      description: The scheduler will prefer to schedule pods to nodes
                        that satisfy the affinity expressions specified by this field,
                        but it may choose a node that violates one or more of the
                        expressions. The node that is most preferred is the one with
                        the greatest sum of weights, i.e. for each node that meets
                        all of the scheduling requirements (resource request, requiredDuringScheduling
                        affinity expressions, etc.), compute a sum by iterating through
                        the elements of this field and adding "weight" to the sum
                        if the node matches the corresponding matchExpressions; the
                        node(s) with the highest sum are the most preferred.
                      items:
                        description: An empty preferred scheduling term matches all
                          objects with implicit weight 0 (i.e. it's a no-op). A null
                          preferred scheduling term matches no objects (i.e. is also
                          a no-op).
                        properties:
                          preference:
                            description: A node selector term, associated with the
                              corresponding weight.
                            properties:
                              matchExpressions:
                                description: A list of node selector requirements
                                  by node's labels.
                                items:
                                  description: A node selector requirement is a selector
                                    that contains values, a key, and an operator that
                                    relates the key and values.
                                  properties:
                                    key:
                                      description: The label key that the selector
                                        applies to.
                                      type: string
                                    operator:
                                      description: Represents a key's relationship
                                        to a set of values. Valid operators are In,
                                        NotIn, Exists, DoesNotExist. Gt, and Lt.
                                      type: string
                                    values:
                                      description: An array of string values. If the
                                        operator is In or NotIn, the values array
                                        must be non-empty. If the operator is Exists
                                        or DoesNotExist, the values array must be
                                        empty. If the operator is Gt or Lt, the values
                                        array must have a single element, which will
                                        be interpreted as an integer. This array is
                                        replaced during a strategic merge patch.
                                      items:
                                        type: string
                                      type: array
                                  required:
                                  - key
                                  - operator
                                  type: object
                                type: array
                              matchFields:
                                description: A list of node selector requirements
                                  by node's fields.
                                items:
                                  description: A node selector requirement is a selector
                                    that contains values, a key, and an operator that
                                    relates the key and values.
                                  properties:
                                    key:
                                      description: The label key that the selector
                                        applies to.
                                      type: string
                                    operator:
                                      description: Represents a key's relationship
                                        to a set of values. Valid operators are In,
                                        NotIn, Exists, DoesNotExist. Gt, and Lt.
                                      type: string
                                    values:
                                      description: An array of string values. If the
                                        operator is In or NotIn, the values array
                                        must be non-empty. If the operator is Exists
                                        or DoesNotExist, the values array must be
                                        empty. If the operator is Gt or Lt, the values
                                        array must have a single element, which will
                                        be interpreted as an integer. This array is
                                        replaced during a strategic merge patch.
                                      items:
                                        type: string
                                      type: array
                                  required:
                                  - key
                                  - operator
                                  type: object
                                type: array
                            type: object
                          weight:
                            description: Weight associated with matching the corresponding
                              nodeSelectorTerm, in the range 1-100.
                            format: int32
                            type: integer
                        required:
                        - preference
                        - weight
                        type: object
                      type: array
                    requiredDuringSchedulingIgnoredDuringExecution:
                      description: If the affinity requirements specified by this
                        field are not met at scheduling time, the pod will not be
                        scheduled onto the node. If the affinity requirements specified
                        by this field cease to be met at some point during pod execution
                        (e.g. due to an update), the system may or may not try to
                        eventually evict the pod from its node.
                      properties:
                        nodeSelectorTerms:
                          description: Required. A list of node selector terms. The
                            terms are ORed.
                          items:
                            description: A null or empty node selector term matches
                              no objects. The requirements of them are ANDed. The
                              TopologySelectorTerm type implements a subset of the
                              NodeSelectorTerm.
                            properties:
                              matchExpressions:
                                description: A list of node selector requirements
                                  by node's labels.
                                items:
                                  description: A node selector requirement is a selector
                                    that contains values, a key, and an operator that
                                    relates the key and values.
                                  properties:
                                    key:
                                      description: The label key that the selector
                                        applies to.
                                      type: string
                                    operator:
                                      description: Represents a key's relationship
                                        to a set of values. Valid operators are In,
                                        NotIn, Exists, DoesNotExist. Gt, and Lt.
                                      type: string
                                    values:
                                      description: An array of string values. If the
                                        operator is In or NotIn, the values array
                                        must be non-empty. If the operator is Exists
                                        or DoesNotExist, the values array must be
                                        empty. If the operator is Gt or Lt, the values
                                        array must have a single element, which will
                                        be interpreted as an integer. This array is
                                        replaced during a strategic merge patch.
                                      items:
                                        type: string
                                      type: array
                                  required:
                                  - key
                                  - operator
                                  type: object
                                type: array
                              matchFields:
                                description: A list of node selector requirements
                                  by node's fields.
                                items:
                                  description: A node selector requirement is a selector
                                    that contains values, a key, and an operator that
                                    relates the key and values.
                                  properties:
                                    key:
                                      description: The label key that the selector
                                        applies to.
                                      type: string
                                    operator:
                                      description: Represents a key's relationship
                                        to a set of values. Valid operators are In,
                                        NotIn, Exists, DoesNotExist. Gt, and Lt.
                                      type: string
                                    values:
                                      description: An array of string values. If the
                                        operator is In or NotIn, the values array
                                        must be non-empty. If the operator is Exists
                                        or DoesNotExist, the values array must be
                                        empty. If the operator is Gt or Lt, the values
                                        array must have a single element, which will
                                        be interpreted as an integer. This array is
                                        replaced during a strategic merge patch.
                                      items:
                                        type: string
                                      type: array
                                  required:
                                  - key
                                  - operator
                                  type: object
                                type: array
                            type: object
                          type: array
                      required:
                      - nodeSelectorTerms
                      type: object
                  type: object
                podAffinity:
                  description: Describes pod affinity scheduling rules (e.g. co-locate
                    this pod in the same node, zone, etc. as some other pod(s)).
                  properties:
                    preferredDuringSchedulingIgnoredDuringExecution:
                      description: The scheduler will prefer to schedule pods to nodes
                        that satisfy the affinity expressions specified by this field,
                        but it may choose a node that violates one or more of the
                        expressions. The node that is most preferred is the one with
                        the greatest sum of weights, i.e. for each node that meets
                        all of the scheduling requirements (resource request, requiredDuringScheduling
                        affinity expressions, etc.), compute a sum by iterating through
                        the elements of this field and adding "weight" to the sum
                        if the node has pods which matches the corresponding podAffinityTerm;
                        the node(s) with the highest sum are the most preferred.
                      items:
                        description: The weights of all of the matched WeightedPodAffinityTerm
                          fields are added per-node to find the most preferred node(s)
                        properties:
                          podAffinityTerm:
                            description: Required. A pod affinity term, associated
                              with the corresponding weight.
                            properties:
                              labelSelector:
                                description: A label query over a set of resources,
                                  in this case pods.
                                properties:
                                  matchExpressions:
                                    description: matchExpressions is a list of label
                                      selector requirements. The requirements are
                                      ANDed.
                                    items:
                                      description: A label selector requirement is
                                        a selector that contains values, a key, and
                                        an operator that relates the key and values.
                                      properties:
                                        key:
                                          description: key is the label key that the
                                            selector applies to.
                                          type: string
                                        operator:
                                          description: operator represents a key's
                                            relationship to a set of values. Valid
                                            operators are In, NotIn, Exists and DoesNotExist.
                                          type: string
                                        values:
                                          description: values is an array of string
                                            values. If the operator is In or NotIn,
                                            the values array must be non-empty. If
                                            the operator is Exists or DoesNotExist,
                                            the values array must be empty. This array
                                            is replaced during a strategic merge patch.
                                          items:
                                            type: string
                                          type: array
                                      required:
                                      - key
                                      - operator
                                      type: object
                                    type: array
                                  matchLabels:
                                    additionalProperties:
                                      type: string
                                    description: matchLabels is a map of {key,value}
                                      pairs. A single {key,value} in the matchLabels
                                      map is equivalent to an element of matchExpressions,
                                      whose key field is "key", the operator is "In",
                                      and the values array contains only "value".
                                      The requirements are ANDed.
                                    type: object
                                type: object
                              namespaces:
                                description: namespaces specifies which namespaces
                                  the labelSelector applies to (matches against);
                                  null or empty list means "this pod's namespace"
                                items:
                                  type: string
                                type: array
                              topologyKey:
                                description: This pod should be co-located (affinity)
                                  or not co-located (anti-affinity) with the pods
                                  matching the labelSelector in the specified namespaces,
                                  where co-located is defined as running on a node
                                  whose value of the label with key topologyKey matches
                                  that of any node on which any of the selected pods
                                  is running. Empty topologyKey is not allowed.
                                type: string
                            required:
                            - topologyKey
                            type: object
                          weight:
                            description: weight associated with matching the corresponding
                              podAffinityTerm, in the range 1-100.
                            format: int32
                            type: integer
                        required:
                        - podAffinityTerm
                        - weight
                        type: object
                      type: array
                    requiredDuringSchedulingIgnoredDuringExecution:
                      description: If the affinity requirements specified by this
                        field are not met at scheduling time, the pod will not be
                        scheduled onto the node. If the affinity requirements specified
                        by this field cease to be met at some point during pod execution
                        (e.g. due to a pod label update), the system may or may not
                        try to eventually evict the pod from its node. When there
                        are multiple elements, the lists of nodes corresponding to
                        each podAffinityTerm are intersected, i.e. all terms must
                        be satisfied.
                      items:
                        description: Defines a set of pods (namely those matching
                          the labelSelector relative to the given namespace(s)) that
                          this pod should be co-located (affinity) or not co-located
                          (anti-affinity) with, where co-located is defined as running
                          on a node whose value of the label with key <topologyKey>
                          matches that of any node on which a pod of the set of pods
                          is running
                        properties:
                          labelSelector:
                            description: A label query over a set of resources, in
                              this case pods.
                            properties:
                              matchExpressions:
                                description: matchExpressions is a list of label selector
                                  requirements. The requirements are ANDed.
                                items:
                                  description: A label selector requirement is a selector
                                    that contains values, a key, and an operator that
                                    relates the key and values.
                                  properties:
                                    key:
                                      description: key is the label key that the selector
                                        applies to.
                                      type: string
                                    operator:
                                      description: operator represents a key's relationship
                                        to a set of values. Valid operators are In,
                                        NotIn, Exists and DoesNotExist.
                                      type: string
                                    values:
                                      description: values is an array of string values.
                                        If the operator is In or NotIn, the values
                                        array must be non-empty. If the operator is
                                        Exists or DoesNotExist, the values array must
                                        be empty. This array is replaced during a
                                        strategic merge patch.
                                      items:
                                        type: string
                                      type: array
                                  required:
                                  - key
                                  - operator
                                  type: object
                                type: array
                              matchLabels:
                                additionalProperties:
                                  type: string
                                description: matchLabels is a map of {key,value} pairs.
                                  A single {key,value} in the matchLabels map is equivalent
                                  to an element of matchExpressions, whose key field
                                  is "key", the operator is "In", and the values array
                                  contains only "value". The requirements are ANDed.
                                type: object
                            type: object
                          namespaces:
                            description: namespaces specifies which namespaces the
                              labelSelector applies to (matches against); null or
                              empty list means "this pod's namespace"
                            items:
                              type: string
                            type: array
                          topologyKey:
                            description: This pod should be co-located (affinity)
                              or not co-located (anti-affinity) with the pods matching
                              the labelSelector in the specified namespaces, where
                              co-located is defined as running on a node whose value
                              of the label with key topologyKey matches that of any
                              node on which any of the selected pods is running. Empty
                              topologyKey is not allowed.
                            type: string
                        required:
                        - topologyKey
                        type: object
                      type: array
                  type: object
                podAntiAffinity:
                  description: Describes pod anti-affinity scheduling rules (e.g.
                    avoid putting this pod in the same node, zone, etc. as some other
                    pod(s)).
                  properties:
                    preferredDuringSchedulingIgnoredDuringExecution:
                      description: The scheduler will prefer to schedule pods to nodes
                        that satisfy the anti-affinity expressions specified by this
                        field, but it may choose a node that violates one or more
                        of the expressions. The node that is most preferred is the
                        one with the greatest sum of weights, i.e. for each node that
                        meets all of the scheduling requirements (resource request,
                        requiredDuringScheduling anti-affinity expressions, etc.),
                        compute a sum by iterating through the elements of this field
                        and adding "weight" to the sum if the node has pods which
                        matches the corresponding podAffinityTerm; the node(s) with
                        the highest sum are the most preferred.
                      items:
                        description: The weights of all of the matched WeightedPodAffinityTerm
                          fields are added per-node to find the most preferred node(s)
                        properties:
                          podAffinityTerm:
                            description: Required. A pod affinity term, associated
                              with the corresponding weight.
                            properties:
                              labelSelector:
                                description: A label query over a set of resources,
                                  in this case pods.
                                properties:
                                  matchExpressions:
                                    description: matchExpressions is a list of label
                                      selector requirements. The requirements are
                                      ANDed.
                                    items:
                                      description: A label selector requirement is
                                        a selector that contains values, a key, and
                                        an operator that relates the key and values.
                                      properties:
                                        key:
                                          description: key is the label key that the
                                            selector applies to.
                                          type: string
                                        operator:
                                          description: operator represents a key's
                                            relationship to a set of values. Valid
                                            operators are In, NotIn, Exists and DoesNotExist.
                                          type: string
                                        values:
                                          description: values is an array of string
                                            values. If the operator is In or NotIn,
                                            the values array must be non-empty. If
                                            the operator is Exists or DoesNotExist,
                                            the values array must be empty. This array
                                            is replaced during a strategic merge patch.
                                          items:
                                            type: string
                                          type: array
                                      required:
                                      - key
                                      - operator
                                      type: object
                                    type: array
                                  matchLabels:
                                    additionalProperties:
                                      type: string
                                    description: matchLabels is a map of {key,value}
                                      pairs. A single {key,value} in the matchLabels
                                      map is equivalent to an element of matchExpressions,
                                      whose key field is "key", the operator is "In",
                                      and the values array contains only "value".
                                      The requirements are ANDed.
                                    type: object
                                type: object
                              namespaces:
                                description: namespaces specifies which namespaces
                                  the labelSelector applies to (matches against);
                                  null or empty list means "this pod's namespace"
                                items:
                                  type: string
                                type: array
                              topologyKey:
                                description: This pod should be co-located (affinity)
                                  or not co-located (anti-affinity) with the pods
                                  matching the labelSelector in the specified namespaces,
                                  where co-located is defined as running on a node
                                  whose value of the label with key topologyKey matches
                                  that of any node on which any of the selected pods
                                  is running. Empty topologyKey is not allowed.
                                type: string
                            required:
                            - topologyKey
                            type: object
                          weight:
                            description: weight associated with matching the corresponding
                              podAffinityTerm, in the range 1-100.
                            format: int32
                            type: integer
                        required:
                        - podAffinityTerm
                        - weight
                        type: object
                      type: array
                    requiredDuringSchedulingIgnoredDuringExecution:
                      description: If the anti-affinity requirements specified by
                        this field are not met at scheduling time, the pod will not
                        be scheduled onto the node. If the anti-affinity requirements
                        specified by this field cease to be met at some point during
                        pod execution (e.g. due to a pod label update), the system
                        may or may not try to eventually evict the pod from its node.
                        When there are multiple elements, the lists of nodes corresponding
                        to each podAffinityTerm are intersected, i.e. all terms must
                        be satisfied.
                      items:
                        description: Defines a set of pods (namely those matching
                          the labelSelector relative to the given namespace(s)) that
                          this pod should be co-located (affinity) or not co-located
                          (anti-affinity) with, where co-located is defined as running
                          on a node whose value of the label with key <topologyKey>
                          matches that of any node on which a pod of the set of pods
                          is running
                        properties:
                          labelSelector:
                            description: A label query over a set of resources, in
                              this case pods.
                            properties:
                              matchExpressions:
                                description: matchExpressions is a list of label selector
                                  requirements. The requirements are ANDed.
                                items:
                                  description: A label selector requirement is a selector
                                    that contains values, a key, and an operator that
                                    relates the key and values.
                                  properties:
                                    key:
                                      description: key is the label key that the selector
                                        applies to.
                                      type: string
                                    operator:
                                      description: operator represents a key's relationship
                                        to a set of values. Valid operators are In,
                                        NotIn, Exists and DoesNotExist.
                                      type: string
                                    values:
                                      description: values is an array of string values.
                                        If the operator is In or NotIn, the values
                                        array must be non-empty. If the operator is
                                        Exists or DoesNotExist, the values array must
                                        be empty. This array is replaced during a
                                        strategic merge patch.
                                      items:
                                        type: string
                                      type: array
                                  required:
                                  - key
                                  - operator
                                  type: object
                                type: array
                              matchLabels:
                                additionalProperties:
                                  type: string
                                description: matchLabels is a map of {key,value} pairs.
                                  A single {key,value} in the matchLabels map is equivalent
                                  to an element of matchExpressions, whose key field
                                  is "key", the operator is "In", and the values array
                                  contains only "value". The requirements are ANDed.
                                type: object
                            type: object
                          namespaces:
                            description: namespaces specifies which namespaces the
                              labelSelector applies to (matches against); null or
                              empty list means "this pod's namespace"
                            items:
                              type: string
                            type: array
                          topologyKey:
                            description: This pod should be co-located (affinity)
                              or not co-located (anti-affinity) with the pods matching
                              the labelSelector in the specified namespaces, where
                              co-located is defined as running on a node whose value
                              of the label with key topologyKey matches that of any
                              node on which any of the selected pods is running. Empty
                              topologyKey is not allowed.
                            type: string
                        required:
                        - topologyKey
                        type: object
                      type: array
                  type: object
              type: object
            configMaps:
              description: ConfigMaps is a list of ConfigMaps in the same namespace
                as the VMAlert object, which shall be mounted into the VMAlert Pods.
                The ConfigMaps are mounted into /etc/vmalert/configmaps/<configmap-name>.
              items:
                type: string
              type: array
            containers:
              description: Containers property allows to inject additions sidecars.
                It can be useful for proxies, backup, etc.
              items:
<<<<<<< HEAD
                description: A single application container that you want to run within a pod.
                required:
                  - name
                type: object
              type: array
            datasource:
              description: Datasource Victoria Metrics or VMSelect url. Required parameter. e.g. http://127.0.0.1:8428
              properties:
                basicAuth:
                  description: BasicAuth allow datasource to authenticate over basic authentication
                  properties:
                    password:
                      description: The secret in the service scrape namespace that contains the password for authentication.
=======
                description: A single application container that you want to run within
                  a pod.
                properties:
                  args:
                    description: 'Arguments to the entrypoint. The docker image''s
                      CMD is used if this is not provided. Variable references $(VAR_NAME)
                      are expanded using the container''s environment. If a variable
                      cannot be resolved, the reference in the input string will be
                      unchanged. The $(VAR_NAME) syntax can be escaped with a double
                      $$, ie: $$(VAR_NAME). Escaped references will never be expanded,
                      regardless of whether the variable exists or not. Cannot be
                      updated. More info: https://kubernetes.io/docs/tasks/inject-data-application/define-command-argument-container/#running-a-command-in-a-shell'
                    items:
                      type: string
                    type: array
                  command:
                    description: 'Entrypoint array. Not executed within a shell. The
                      docker image''s ENTRYPOINT is used if this is not provided.
                      Variable references $(VAR_NAME) are expanded using the container''s
                      environment. If a variable cannot be resolved, the reference
                      in the input string will be unchanged. The $(VAR_NAME) syntax
                      can be escaped with a double $$, ie: $$(VAR_NAME). Escaped references
                      will never be expanded, regardless of whether the variable exists
                      or not. Cannot be updated. More info: https://kubernetes.io/docs/tasks/inject-data-application/define-command-argument-container/#running-a-command-in-a-shell'
                    items:
                      type: string
                    type: array
                  env:
                    description: List of environment variables to set in the container.
                      Cannot be updated.
                    items:
                      description: EnvVar represents an environment variable present
                        in a Container.
>>>>>>> cf4a27f4
                      properties:
                        name:
<<<<<<< HEAD
                          description: 'Name of the referent. More info: https://kubernetes.io/docs/concepts/overview/working-with-objects/names/#names TODO: Add other useful fields. apiVersion, kind, uid?'
                          type: string
                        optional:
                          description: Specify whether the Secret or its key must be defined
                          type: boolean
                      required:
                        - key
                      type: object
                    username:
                      description: The secret in the service scrape namespace that contains the username for authentication.
                      properties:
                        key:
                          description: The key of the secret to select from.  Must be a valid secret key.
=======
                          description: Name of the environment variable. Must be a
                            C_IDENTIFIER.
>>>>>>> cf4a27f4
                          type: string
                        value:
                          description: 'Variable references $(VAR_NAME) are expanded
                            using the previous defined environment variables in the
                            container and any service environment variables. If a
                            variable cannot be resolved, the reference in the input
                            string will be unchanged. The $(VAR_NAME) syntax can be
                            escaped with a double $$, ie: $$(VAR_NAME). Escaped references
                            will never be expanded, regardless of whether the variable
                            exists or not. Defaults to "".'
                          type: string
                        valueFrom:
                          description: Source for the environment variable's value.
                            Cannot be used if value is not empty.
                          properties:
                            configMapKeyRef:
                              description: Selects a key of a ConfigMap.
                              properties:
                                key:
                                  description: The key to select.
                                  type: string
                                name:
                                  description: 'Name of the referent. More info: https://kubernetes.io/docs/concepts/overview/working-with-objects/names/#names
                                    TODO: Add other useful fields. apiVersion, kind,
                                    uid?'
                                  type: string
                                optional:
                                  description: Specify whether the ConfigMap or its
                                    key must be defined
                                  type: boolean
                              required:
                              - key
                              type: object
                            fieldRef:
                              description: 'Selects a field of the pod: supports metadata.name,
                                metadata.namespace, metadata.labels, metadata.annotations,
                                spec.nodeName, spec.serviceAccountName, status.hostIP,
                                status.podIP, status.podIPs.'
                              properties:
                                apiVersion:
                                  description: Version of the schema the FieldPath
                                    is written in terms of, defaults to "v1".
                                  type: string
                                fieldPath:
                                  description: Path of the field to select in the
                                    specified API version.
                                  type: string
                              required:
                              - fieldPath
                              type: object
                            resourceFieldRef:
                              description: 'Selects a resource of the container: only
                                resources limits and requests (limits.cpu, limits.memory,
                                limits.ephemeral-storage, requests.cpu, requests.memory
                                and requests.ephemeral-storage) are currently supported.'
                              properties:
                                containerName:
                                  description: 'Container name: required for volumes,
                                    optional for env vars'
                                  type: string
                                divisor:
                                  anyOf:
                                  - type: integer
                                  - type: string
                                  description: Specifies the output format of the
                                    exposed resources, defaults to "1"
                                  pattern: ^(\+|-)?(([0-9]+(\.[0-9]*)?)|(\.[0-9]+))(([KMGTPE]i)|[numkMGTPE]|([eE](\+|-)?(([0-9]+(\.[0-9]*)?)|(\.[0-9]+))))?$
                                  x-kubernetes-int-or-string: true
                                resource:
                                  description: 'Required: resource to select'
                                  type: string
                              required:
                              - resource
                              type: object
                            secretKeyRef:
                              description: Selects a key of a secret in the pod's
                                namespace
                              properties:
                                key:
                                  description: The key of the secret to select from.  Must
                                    be a valid secret key.
                                  type: string
                                name:
                                  description: 'Name of the referent. More info: https://kubernetes.io/docs/concepts/overview/working-with-objects/names/#names
                                    TODO: Add other useful fields. apiVersion, kind,
                                    uid?'
                                  type: string
                                optional:
                                  description: Specify whether the Secret or its key
                                    must be defined
                                  type: boolean
                              required:
                              - key
                              type: object
                          type: object
                      required:
                      - name
                      type: object
                    type: array
                  envFrom:
                    description: List of sources to populate environment variables
                      in the container. The keys defined within a source must be a
                      C_IDENTIFIER. All invalid keys will be reported as an event
                      when the container is starting. When a key exists in multiple
                      sources, the value associated with the last source will take
                      precedence. Values defined by an Env with a duplicate key will
                      take precedence. Cannot be updated.
                    items:
                      description: EnvFromSource represents the source of a set of
                        ConfigMaps
                      properties:
                        configMapRef:
                          description: The ConfigMap to select from
                          properties:
                            name:
                              description: 'Name of the referent. More info: https://kubernetes.io/docs/concepts/overview/working-with-objects/names/#names
                                TODO: Add other useful fields. apiVersion, kind, uid?'
                              type: string
                            optional:
                              description: Specify whether the ConfigMap must be defined
                              type: boolean
                          type: object
                        prefix:
                          description: An optional identifier to prepend to each key
                            in the ConfigMap. Must be a C_IDENTIFIER.
                          type: string
                        secretRef:
                          description: The Secret to select from
                          properties:
                            name:
                              description: 'Name of the referent. More info: https://kubernetes.io/docs/concepts/overview/working-with-objects/names/#names
                                TODO: Add other useful fields. apiVersion, kind, uid?'
                              type: string
                            optional:
                              description: Specify whether the Secret must be defined
                              type: boolean
                          type: object
                      type: object
                    type: array
                  image:
                    description: 'Docker image name. More info: https://kubernetes.io/docs/concepts/containers/images
                      This field is optional to allow higher level config management
                      to default or override container images in workload controllers
                      like Deployments and StatefulSets.'
                    type: string
                  imagePullPolicy:
                    description: 'Image pull policy. One of Always, Never, IfNotPresent.
                      Defaults to Always if :latest tag is specified, or IfNotPresent
                      otherwise. Cannot be updated. More info: https://kubernetes.io/docs/concepts/containers/images#updating-images'
                    type: string
                  lifecycle:
                    description: Actions that the management system should take in
                      response to container lifecycle events. Cannot be updated.
                    properties:
                      postStart:
                        description: 'PostStart is called immediately after a container
                          is created. If the handler fails, the container is terminated
                          and restarted according to its restart policy. Other management
                          of the container blocks until the hook completes. More info:
                          https://kubernetes.io/docs/concepts/containers/container-lifecycle-hooks/#container-hooks'
                        properties:
                          exec:
                            description: One and only one of the following should
                              be specified. Exec specifies the action to take.
                            properties:
                              command:
                                description: Command is the command line to execute
                                  inside the container, the working directory for
                                  the command  is root ('/') in the container's filesystem.
                                  The command is simply exec'd, it is not run inside
                                  a shell, so traditional shell instructions ('|',
                                  etc) won't work. To use a shell, you need to explicitly
                                  call out to that shell. Exit status of 0 is treated
                                  as live/healthy and non-zero is unhealthy.
                                items:
                                  type: string
                                type: array
                            type: object
                          httpGet:
                            description: HTTPGet specifies the http request to perform.
                            properties:
                              host:
                                description: Host name to connect to, defaults to
                                  the pod IP. You probably want to set "Host" in httpHeaders
                                  instead.
                                type: string
                              httpHeaders:
                                description: Custom headers to set in the request.
                                  HTTP allows repeated headers.
                                items:
                                  description: HTTPHeader describes a custom header
                                    to be used in HTTP probes
                                  properties:
                                    name:
                                      description: The header field name
                                      type: string
                                    value:
                                      description: The header field value
                                      type: string
                                  required:
                                  - name
                                  - value
                                  type: object
                                type: array
                              path:
                                description: Path to access on the HTTP server.
                                type: string
                              port:
                                anyOf:
                                - type: integer
                                - type: string
                                description: Name or number of the port to access
                                  on the container. Number must be in the range 1
                                  to 65535. Name must be an IANA_SVC_NAME.
                                x-kubernetes-int-or-string: true
                              scheme:
                                description: Scheme to use for connecting to the host.
                                  Defaults to HTTP.
                                type: string
                            required:
                            - port
                            type: object
                          tcpSocket:
                            description: 'TCPSocket specifies an action involving
                              a TCP port. TCP hooks not yet supported TODO: implement
                              a realistic TCP lifecycle hook'
                            properties:
                              host:
                                description: 'Optional: Host name to connect to, defaults
                                  to the pod IP.'
                                type: string
                              port:
                                anyOf:
                                - type: integer
                                - type: string
                                description: Number or name of the port to access
                                  on the container. Number must be in the range 1
                                  to 65535. Name must be an IANA_SVC_NAME.
                                x-kubernetes-int-or-string: true
                            required:
                            - port
                            type: object
                        type: object
                      preStop:
                        description: 'PreStop is called immediately before a container
                          is terminated due to an API request or management event
                          such as liveness/startup probe failure, preemption, resource
                          contention, etc. The handler is not called if the container
                          crashes or exits. The reason for termination is passed to
                          the handler. The Pod''s termination grace period countdown
                          begins before the PreStop hooked is executed. Regardless
                          of the outcome of the handler, the container will eventually
                          terminate within the Pod''s termination grace period. Other
                          management of the container blocks until the hook completes
                          or until the termination grace period is reached. More info:
                          https://kubernetes.io/docs/concepts/containers/container-lifecycle-hooks/#container-hooks'
                        properties:
                          exec:
                            description: One and only one of the following should
                              be specified. Exec specifies the action to take.
                            properties:
                              command:
                                description: Command is the command line to execute
                                  inside the container, the working directory for
                                  the command  is root ('/') in the container's filesystem.
                                  The command is simply exec'd, it is not run inside
                                  a shell, so traditional shell instructions ('|',
                                  etc) won't work. To use a shell, you need to explicitly
                                  call out to that shell. Exit status of 0 is treated
                                  as live/healthy and non-zero is unhealthy.
                                items:
                                  type: string
                                type: array
                            type: object
                          httpGet:
                            description: HTTPGet specifies the http request to perform.
                            properties:
                              host:
                                description: Host name to connect to, defaults to
                                  the pod IP. You probably want to set "Host" in httpHeaders
                                  instead.
                                type: string
                              httpHeaders:
                                description: Custom headers to set in the request.
                                  HTTP allows repeated headers.
                                items:
                                  description: HTTPHeader describes a custom header
                                    to be used in HTTP probes
                                  properties:
                                    name:
                                      description: The header field name
                                      type: string
                                    value:
                                      description: The header field value
                                      type: string
                                  required:
                                  - name
                                  - value
                                  type: object
                                type: array
                              path:
                                description: Path to access on the HTTP server.
                                type: string
                              port:
                                anyOf:
                                - type: integer
                                - type: string
                                description: Name or number of the port to access
                                  on the container. Number must be in the range 1
                                  to 65535. Name must be an IANA_SVC_NAME.
                                x-kubernetes-int-or-string: true
                              scheme:
                                description: Scheme to use for connecting to the host.
                                  Defaults to HTTP.
                                type: string
                            required:
                            - port
                            type: object
                          tcpSocket:
                            description: 'TCPSocket specifies an action involving
                              a TCP port. TCP hooks not yet supported TODO: implement
                              a realistic TCP lifecycle hook'
                            properties:
                              host:
                                description: 'Optional: Host name to connect to, defaults
                                  to the pod IP.'
                                type: string
                              port:
                                anyOf:
                                - type: integer
                                - type: string
                                description: Number or name of the port to access
                                  on the container. Number must be in the range 1
                                  to 65535. Name must be an IANA_SVC_NAME.
                                x-kubernetes-int-or-string: true
                            required:
                            - port
                            type: object
                        type: object
                    type: object
                  livenessProbe:
                    description: 'Periodic probe of container liveness. Container
                      will be restarted if the probe fails. Cannot be updated. More
                      info: https://kubernetes.io/docs/concepts/workloads/pods/pod-lifecycle#container-probes'
                    properties:
                      exec:
                        description: One and only one of the following should be specified.
                          Exec specifies the action to take.
                        properties:
                          command:
                            description: Command is the command line to execute inside
                              the container, the working directory for the command  is
                              root ('/') in the container's filesystem. The command
                              is simply exec'd, it is not run inside a shell, so traditional
                              shell instructions ('|', etc) won't work. To use a shell,
                              you need to explicitly call out to that shell. Exit
                              status of 0 is treated as live/healthy and non-zero
                              is unhealthy.
                            items:
                              type: string
                            type: array
                        type: object
                      failureThreshold:
                        description: Minimum consecutive failures for the probe to
                          be considered failed after having succeeded. Defaults to
                          3. Minimum value is 1.
                        format: int32
                        type: integer
                      httpGet:
                        description: HTTPGet specifies the http request to perform.
                        properties:
                          host:
                            description: Host name to connect to, defaults to the
                              pod IP. You probably want to set "Host" in httpHeaders
                              instead.
                            type: string
                          httpHeaders:
                            description: Custom headers to set in the request. HTTP
                              allows repeated headers.
                            items:
                              description: HTTPHeader describes a custom header to
                                be used in HTTP probes
                              properties:
                                name:
                                  description: The header field name
                                  type: string
                                value:
                                  description: The header field value
                                  type: string
                              required:
                              - name
                              - value
                              type: object
                            type: array
                          path:
                            description: Path to access on the HTTP server.
                            type: string
                          port:
                            anyOf:
                            - type: integer
                            - type: string
                            description: Name or number of the port to access on the
                              container. Number must be in the range 1 to 65535. Name
                              must be an IANA_SVC_NAME.
                            x-kubernetes-int-or-string: true
                          scheme:
                            description: Scheme to use for connecting to the host.
                              Defaults to HTTP.
                            type: string
                        required:
                        - port
                        type: object
                      initialDelaySeconds:
                        description: 'Number of seconds after the container has started
                          before liveness probes are initiated. More info: https://kubernetes.io/docs/concepts/workloads/pods/pod-lifecycle#container-probes'
                        format: int32
                        type: integer
                      periodSeconds:
                        description: How often (in seconds) to perform the probe.
                          Default to 10 seconds. Minimum value is 1.
                        format: int32
                        type: integer
                      successThreshold:
                        description: Minimum consecutive successes for the probe to
                          be considered successful after having failed. Defaults to
                          1. Must be 1 for liveness and startup. Minimum value is
                          1.
                        format: int32
                        type: integer
                      tcpSocket:
                        description: 'TCPSocket specifies an action involving a TCP
                          port. TCP hooks not yet supported TODO: implement a realistic
                          TCP lifecycle hook'
                        properties:
                          host:
                            description: 'Optional: Host name to connect to, defaults
                              to the pod IP.'
                            type: string
                          port:
                            anyOf:
                            - type: integer
                            - type: string
                            description: Number or name of the port to access on the
                              container. Number must be in the range 1 to 65535. Name
                              must be an IANA_SVC_NAME.
                            x-kubernetes-int-or-string: true
                        required:
                        - port
                        type: object
                      timeoutSeconds:
                        description: 'Number of seconds after which the probe times
                          out. Defaults to 1 second. Minimum value is 1. More info:
                          https://kubernetes.io/docs/concepts/workloads/pods/pod-lifecycle#container-probes'
                        format: int32
                        type: integer
                    type: object
                  name:
                    description: Name of the container specified as a DNS_LABEL. Each
                      container in a pod must have a unique name (DNS_LABEL). Cannot
                      be updated.
                    type: string
                  ports:
                    description: List of ports to expose from the container. Exposing
                      a port here gives the system additional information about the
                      network connections a container uses, but is primarily informational.
                      Not specifying a port here DOES NOT prevent that port from being
                      exposed. Any port which is listening on the default "0.0.0.0"
                      address inside a container will be accessible from the network.
                      Cannot be updated.
                    items:
                      description: ContainerPort represents a network port in a single
                        container.
                      properties:
                        containerPort:
                          description: Number of port to expose on the pod's IP address.
                            This must be a valid port number, 0 < x < 65536.
                          format: int32
                          type: integer
                        hostIP:
                          description: What host IP to bind the external port to.
                          type: string
                        hostPort:
                          description: Number of port to expose on the host. If specified,
                            this must be a valid port number, 0 < x < 65536. If HostNetwork
                            is specified, this must match ContainerPort. Most containers
                            do not need this.
                          format: int32
                          type: integer
                        name:
                          description: If specified, this must be an IANA_SVC_NAME
                            and unique within the pod. Each named port in a pod must
                            have a unique name. Name for the port that can be referred
                            to by services.
                          type: string
                        protocol:
                          description: Protocol for port. Must be UDP, TCP, or SCTP.
                            Defaults to "TCP".
                          type: string
                      required:
                      - containerPort
                      type: object
                    type: array
                    x-kubernetes-list-map-keys:
                    - containerPort
                    - protocol
                    x-kubernetes-list-type: map
                  readinessProbe:
                    description: 'Periodic probe of container service readiness. Container
                      will be removed from service endpoints if the probe fails. Cannot
                      be updated. More info: https://kubernetes.io/docs/concepts/workloads/pods/pod-lifecycle#container-probes'
                    properties:
                      exec:
                        description: One and only one of the following should be specified.
                          Exec specifies the action to take.
                        properties:
                          command:
                            description: Command is the command line to execute inside
                              the container, the working directory for the command  is
                              root ('/') in the container's filesystem. The command
                              is simply exec'd, it is not run inside a shell, so traditional
                              shell instructions ('|', etc) won't work. To use a shell,
                              you need to explicitly call out to that shell. Exit
                              status of 0 is treated as live/healthy and non-zero
                              is unhealthy.
                            items:
                              type: string
                            type: array
                        type: object
                      failureThreshold:
                        description: Minimum consecutive failures for the probe to
                          be considered failed after having succeeded. Defaults to
                          3. Minimum value is 1.
                        format: int32
                        type: integer
                      httpGet:
                        description: HTTPGet specifies the http request to perform.
                        properties:
                          host:
                            description: Host name to connect to, defaults to the
                              pod IP. You probably want to set "Host" in httpHeaders
                              instead.
                            type: string
                          httpHeaders:
                            description: Custom headers to set in the request. HTTP
                              allows repeated headers.
                            items:
                              description: HTTPHeader describes a custom header to
                                be used in HTTP probes
                              properties:
                                name:
                                  description: The header field name
                                  type: string
                                value:
                                  description: The header field value
                                  type: string
                              required:
                              - name
                              - value
                              type: object
                            type: array
                          path:
                            description: Path to access on the HTTP server.
                            type: string
                          port:
                            anyOf:
                            - type: integer
                            - type: string
                            description: Name or number of the port to access on the
                              container. Number must be in the range 1 to 65535. Name
                              must be an IANA_SVC_NAME.
                            x-kubernetes-int-or-string: true
                          scheme:
                            description: Scheme to use for connecting to the host.
                              Defaults to HTTP.
                            type: string
                        required:
                        - port
                        type: object
                      initialDelaySeconds:
                        description: 'Number of seconds after the container has started
                          before liveness probes are initiated. More info: https://kubernetes.io/docs/concepts/workloads/pods/pod-lifecycle#container-probes'
                        format: int32
                        type: integer
                      periodSeconds:
                        description: How often (in seconds) to perform the probe.
                          Default to 10 seconds. Minimum value is 1.
                        format: int32
                        type: integer
                      successThreshold:
                        description: Minimum consecutive successes for the probe to
                          be considered successful after having failed. Defaults to
                          1. Must be 1 for liveness and startup. Minimum value is
                          1.
                        format: int32
                        type: integer
                      tcpSocket:
                        description: 'TCPSocket specifies an action involving a TCP
                          port. TCP hooks not yet supported TODO: implement a realistic
                          TCP lifecycle hook'
                        properties:
                          host:
                            description: 'Optional: Host name to connect to, defaults
                              to the pod IP.'
                            type: string
                          port:
                            anyOf:
                            - type: integer
                            - type: string
                            description: Number or name of the port to access on the
                              container. Number must be in the range 1 to 65535. Name
                              must be an IANA_SVC_NAME.
                            x-kubernetes-int-or-string: true
                        required:
                        - port
                        type: object
                      timeoutSeconds:
                        description: 'Number of seconds after which the probe times
                          out. Defaults to 1 second. Minimum value is 1. More info:
                          https://kubernetes.io/docs/concepts/workloads/pods/pod-lifecycle#container-probes'
                        format: int32
                        type: integer
                    type: object
                  resources:
                    description: 'Compute Resources required by this container. Cannot
                      be updated. More info: https://kubernetes.io/docs/concepts/configuration/manage-compute-resources-container/'
                    properties:
                      limits:
                        additionalProperties:
                          anyOf:
                          - type: integer
                          - type: string
                          pattern: ^(\+|-)?(([0-9]+(\.[0-9]*)?)|(\.[0-9]+))(([KMGTPE]i)|[numkMGTPE]|([eE](\+|-)?(([0-9]+(\.[0-9]*)?)|(\.[0-9]+))))?$
                          x-kubernetes-int-or-string: true
                        description: 'Limits describes the maximum amount of compute
                          resources allowed. More info: https://kubernetes.io/docs/concepts/configuration/manage-compute-resources-container/'
                        type: object
                      requests:
                        additionalProperties:
                          anyOf:
                          - type: integer
                          - type: string
                          pattern: ^(\+|-)?(([0-9]+(\.[0-9]*)?)|(\.[0-9]+))(([KMGTPE]i)|[numkMGTPE]|([eE](\+|-)?(([0-9]+(\.[0-9]*)?)|(\.[0-9]+))))?$
                          x-kubernetes-int-or-string: true
                        description: 'Requests describes the minimum amount of compute
                          resources required. If Requests is omitted for a container,
                          it defaults to Limits if that is explicitly specified, otherwise
                          to an implementation-defined value. More info: https://kubernetes.io/docs/concepts/configuration/manage-compute-resources-container/'
                        type: object
                    type: object
                  securityContext:
                    description: 'Security options the pod should run with. More info:
                      https://kubernetes.io/docs/concepts/policy/security-context/
                      More info: https://kubernetes.io/docs/tasks/configure-pod-container/security-context/'
                    properties:
                      allowPrivilegeEscalation:
                        description: 'AllowPrivilegeEscalation controls whether a
                          process can gain more privileges than its parent process.
                          This bool directly controls if the no_new_privs flag will
                          be set on the container process. AllowPrivilegeEscalation
                          is true always when the container is: 1) run as Privileged
                          2) has CAP_SYS_ADMIN'
                        type: boolean
                      capabilities:
                        description: The capabilities to add/drop when running containers.
                          Defaults to the default set of capabilities granted by the
                          container runtime.
                        properties:
                          add:
                            description: Added capabilities
                            items:
                              description: Capability represent POSIX capabilities
                                type
                              type: string
                            type: array
                          drop:
                            description: Removed capabilities
                            items:
                              description: Capability represent POSIX capabilities
                                type
                              type: string
                            type: array
                        type: object
                      privileged:
                        description: Run container in privileged mode. Processes in
                          privileged containers are essentially equivalent to root
                          on the host. Defaults to false.
                        type: boolean
                      procMount:
                        description: procMount denotes the type of proc mount to use
                          for the containers. The default is DefaultProcMount which
                          uses the container runtime defaults for readonly paths and
                          masked paths. This requires the ProcMountType feature flag
                          to be enabled.
                        type: string
                      readOnlyRootFilesystem:
                        description: Whether this container has a read-only root filesystem.
                          Default is false.
                        type: boolean
                      runAsGroup:
                        description: The GID to run the entrypoint of the container
                          process. Uses runtime default if unset. May also be set
                          in PodSecurityContext.  If set in both SecurityContext and
                          PodSecurityContext, the value specified in SecurityContext
                          takes precedence.
                        format: int64
                        type: integer
                      runAsNonRoot:
                        description: Indicates that the container must run as a non-root
                          user. If true, the Kubelet will validate the image at runtime
                          to ensure that it does not run as UID 0 (root) and fail
                          to start the container if it does. If unset or false, no
                          such validation will be performed. May also be set in PodSecurityContext.  If
                          set in both SecurityContext and PodSecurityContext, the
                          value specified in SecurityContext takes precedence.
                        type: boolean
                      runAsUser:
                        description: The UID to run the entrypoint of the container
                          process. Defaults to user specified in image metadata if
                          unspecified. May also be set in PodSecurityContext.  If
                          set in both SecurityContext and PodSecurityContext, the
                          value specified in SecurityContext takes precedence.
                        format: int64
                        type: integer
                      seLinuxOptions:
                        description: The SELinux context to be applied to the container.
                          If unspecified, the container runtime will allocate a random
                          SELinux context for each container.  May also be set in
                          PodSecurityContext.  If set in both SecurityContext and
                          PodSecurityContext, the value specified in SecurityContext
                          takes precedence.
                        properties:
                          level:
                            description: Level is SELinux level label that applies
                              to the container.
                            type: string
                          role:
                            description: Role is a SELinux role label that applies
                              to the container.
                            type: string
                          type:
                            description: Type is a SELinux type label that applies
                              to the container.
                            type: string
                          user:
                            description: User is a SELinux user label that applies
                              to the container.
                            type: string
                        type: object
                      windowsOptions:
                        description: The Windows specific settings applied to all
                          containers. If unspecified, the options from the PodSecurityContext
                          will be used. If set in both SecurityContext and PodSecurityContext,
                          the value specified in SecurityContext takes precedence.
                        properties:
                          gmsaCredentialSpec:
                            description: GMSACredentialSpec is where the GMSA admission
                              webhook (https://github.com/kubernetes-sigs/windows-gmsa)
                              inlines the contents of the GMSA credential spec named
                              by the GMSACredentialSpecName field.
                            type: string
                          gmsaCredentialSpecName:
                            description: GMSACredentialSpecName is the name of the
                              GMSA credential spec to use.
                            type: string
                          runAsUserName:
                            description: The UserName in Windows to run the entrypoint
                              of the container process. Defaults to the user specified
                              in image metadata if unspecified. May also be set in
                              PodSecurityContext. If set in both SecurityContext and
                              PodSecurityContext, the value specified in SecurityContext
                              takes precedence.
                            type: string
                        type: object
                    type: object
                  startupProbe:
                    description: 'StartupProbe indicates that the Pod has successfully
                      initialized. If specified, no other probes are executed until
                      this completes successfully. If this probe fails, the Pod will
                      be restarted, just as if the livenessProbe failed. This can
                      be used to provide different probe parameters at the beginning
                      of a Pod''s lifecycle, when it might take a long time to load
                      data or warm a cache, than during steady-state operation. This
                      cannot be updated. This is a beta feature enabled by the StartupProbe
                      feature flag. More info: https://kubernetes.io/docs/concepts/workloads/pods/pod-lifecycle#container-probes'
                    properties:
                      exec:
                        description: One and only one of the following should be specified.
                          Exec specifies the action to take.
                        properties:
                          command:
                            description: Command is the command line to execute inside
                              the container, the working directory for the command  is
                              root ('/') in the container's filesystem. The command
                              is simply exec'd, it is not run inside a shell, so traditional
                              shell instructions ('|', etc) won't work. To use a shell,
                              you need to explicitly call out to that shell. Exit
                              status of 0 is treated as live/healthy and non-zero
                              is unhealthy.
                            items:
                              type: string
                            type: array
                        type: object
                      failureThreshold:
                        description: Minimum consecutive failures for the probe to
                          be considered failed after having succeeded. Defaults to
                          3. Minimum value is 1.
                        format: int32
                        type: integer
                      httpGet:
                        description: HTTPGet specifies the http request to perform.
                        properties:
                          host:
                            description: Host name to connect to, defaults to the
                              pod IP. You probably want to set "Host" in httpHeaders
                              instead.
                            type: string
                          httpHeaders:
                            description: Custom headers to set in the request. HTTP
                              allows repeated headers.
                            items:
                              description: HTTPHeader describes a custom header to
                                be used in HTTP probes
                              properties:
                                name:
                                  description: The header field name
                                  type: string
                                value:
                                  description: The header field value
                                  type: string
                              required:
                              - name
                              - value
                              type: object
                            type: array
                          path:
                            description: Path to access on the HTTP server.
                            type: string
                          port:
                            anyOf:
                            - type: integer
                            - type: string
                            description: Name or number of the port to access on the
                              container. Number must be in the range 1 to 65535. Name
                              must be an IANA_SVC_NAME.
                            x-kubernetes-int-or-string: true
                          scheme:
                            description: Scheme to use for connecting to the host.
                              Defaults to HTTP.
                            type: string
                        required:
                        - port
                        type: object
                      initialDelaySeconds:
                        description: 'Number of seconds after the container has started
                          before liveness probes are initiated. More info: https://kubernetes.io/docs/concepts/workloads/pods/pod-lifecycle#container-probes'
                        format: int32
                        type: integer
                      periodSeconds:
                        description: How often (in seconds) to perform the probe.
                          Default to 10 seconds. Minimum value is 1.
                        format: int32
                        type: integer
                      successThreshold:
                        description: Minimum consecutive successes for the probe to
                          be considered successful after having failed. Defaults to
                          1. Must be 1 for liveness and startup. Minimum value is
                          1.
                        format: int32
                        type: integer
                      tcpSocket:
                        description: 'TCPSocket specifies an action involving a TCP
                          port. TCP hooks not yet supported TODO: implement a realistic
                          TCP lifecycle hook'
                        properties:
                          host:
                            description: 'Optional: Host name to connect to, defaults
                              to the pod IP.'
                            type: string
                          port:
                            anyOf:
                            - type: integer
                            - type: string
                            description: Number or name of the port to access on the
                              container. Number must be in the range 1 to 65535. Name
                              must be an IANA_SVC_NAME.
                            x-kubernetes-int-or-string: true
                        required:
                        - port
                        type: object
                      timeoutSeconds:
                        description: 'Number of seconds after which the probe times
                          out. Defaults to 1 second. Minimum value is 1. More info:
                          https://kubernetes.io/docs/concepts/workloads/pods/pod-lifecycle#container-probes'
                        format: int32
                        type: integer
                    type: object
                  stdin:
                    description: Whether this container should allocate a buffer for
                      stdin in the container runtime. If this is not set, reads from
                      stdin in the container will always result in EOF. Default is
                      false.
                    type: boolean
                  stdinOnce:
                    description: Whether the container runtime should close the stdin
                      channel after it has been opened by a single attach. When stdin
                      is true the stdin stream will remain open across multiple attach
                      sessions. If stdinOnce is set to true, stdin is opened on container
                      start, is empty until the first client attaches to stdin, and
                      then remains open and accepts data until the client disconnects,
                      at which time stdin is closed and remains closed until the container
                      is restarted. If this flag is false, a container processes that
                      reads from stdin will never receive an EOF. Default is false
                    type: boolean
                  terminationMessagePath:
                    description: 'Optional: Path at which the file to which the container''s
                      termination message will be written is mounted into the container''s
                      filesystem. Message written is intended to be brief final status,
                      such as an assertion failure message. Will be truncated by the
                      node if greater than 4096 bytes. The total message length across
                      all containers will be limited to 12kb. Defaults to /dev/termination-log.
                      Cannot be updated.'
                    type: string
                  terminationMessagePolicy:
                    description: Indicate how the termination message should be populated.
                      File will use the contents of terminationMessagePath to populate
                      the container status message on both success and failure. FallbackToLogsOnError
                      will use the last chunk of container log output if the termination
                      message file is empty and the container exited with an error.
                      The log output is limited to 2048 bytes or 80 lines, whichever
                      is smaller. Defaults to File. Cannot be updated.
                    type: string
                  tty:
                    description: Whether this container should allocate a TTY for
                      itself, also requires 'stdin' to be true. Default is false.
                    type: boolean
                  volumeDevices:
                    description: volumeDevices is the list of block devices to be
                      used by the container.
                    items:
                      description: volumeDevice describes a mapping of a raw block
                        device within a container.
                      properties:
                        devicePath:
                          description: devicePath is the path inside of the container
                            that the device will be mapped to.
                          type: string
                        name:
                          description: name must match the name of a persistentVolumeClaim
                            in the pod
                          type: string
                      required:
                      - devicePath
                      - name
                      type: object
                    type: array
                  volumeMounts:
                    description: Pod volumes to mount into the container's filesystem.
                      Cannot be updated.
                    items:
                      description: VolumeMount describes a mounting of a Volume within
                        a container.
                      properties:
                        mountPath:
                          description: Path within the container at which the volume
                            should be mounted.  Must not contain ':'.
                          type: string
                        mountPropagation:
                          description: mountPropagation determines how mounts are
                            propagated from the host to container and the other way
                            around. When not set, MountPropagationNone is used. This
                            field is beta in 1.10.
                          type: string
                        name:
                          description: This must match the Name of a Volume.
                          type: string
                        readOnly:
                          description: Mounted read-only if true, read-write otherwise
                            (false or unspecified). Defaults to false.
                          type: boolean
                        subPath:
                          description: Path within the volume from which the container's
                            volume should be mounted. Defaults to "" (volume's root).
                          type: string
                        subPathExpr:
                          description: Expanded path within the volume from which
                            the container's volume should be mounted. Behaves similarly
                            to SubPath but environment variable references $(VAR_NAME)
                            are expanded using the container's environment. Defaults
                            to "" (volume's root). SubPathExpr and SubPath are mutually
                            exclusive.
                          type: string
                      required:
                      - mountPath
                      - name
                      type: object
                    type: array
                  workingDir:
                    description: Container's working directory. If not specified,
                      the container runtime's default will be used, which might be
                      configured in the container image. Cannot be updated.
                    type: string
                required:
                - name
                type: object
              type: array
            datasource:
              description: Datasource Victoria Metrics or VMSelect url. Required parameter.
                e.g. http://127.0.0.1:8428
              properties:
                basicAuth:
                  description: BasicAuth allow datasource to authenticate over basic
                    authentication
                  properties:
                    password:
                      description: The secret in the service monitor namespace that
                        contains the password for authentication.
                      properties:
                        key:
                          description: The key of the secret to select from.  Must
                            be a valid secret key.
                          type: string
                        name:
                          description: 'Name of the referent. More info: https://kubernetes.io/docs/concepts/overview/working-with-objects/names/#names
                            TODO: Add other useful fields. apiVersion, kind, uid?'
                          type: string
                        optional:
                          description: Specify whether the Secret or its key must
                            be defined
                          type: boolean
                      required:
                      - key
                      type: object
                    username:
                      description: The secret in the service monitor namespace that
                        contains the username for authentication.
                      properties:
                        key:
                          description: The key of the secret to select from.  Must
                            be a valid secret key.
                          type: string
                        name:
                          description: 'Name of the referent. More info: https://kubernetes.io/docs/concepts/overview/working-with-objects/names/#names
                            TODO: Add other useful fields. apiVersion, kind, uid?'
                          type: string
                        optional:
                          description: Specify whether the Secret or its key must
                            be defined
                          type: boolean
                      required:
                      - key
                      type: object
                  type: object
                tlsConfig:
                  description: TLSConfig describes tls configuration for datasource
                    target
                  properties:
                    ca:
                      description: Stuct containing the CA cert to use for the targets.
                      properties:
                        configMap:
                          description: ConfigMap containing data to use for the targets.
                          properties:
                            key:
                              description: The key to select.
                              type: string
                            name:
                              description: 'Name of the referent. More info: https://kubernetes.io/docs/concepts/overview/working-with-objects/names/#names
                                TODO: Add other useful fields. apiVersion, kind, uid?'
                              type: string
                            optional:
                              description: Specify whether the ConfigMap or its key
                                must be defined
                              type: boolean
                          required:
                          - key
                          type: object
                        secret:
                          description: Secret containing data to use for the targets.
                          properties:
                            key:
                              description: The key of the secret to select from.  Must
                                be a valid secret key.
                              type: string
                            name:
                              description: 'Name of the referent. More info: https://kubernetes.io/docs/concepts/overview/working-with-objects/names/#names
                                TODO: Add other useful fields. apiVersion, kind, uid?'
                              type: string
                            optional:
                              description: Specify whether the Secret or its key must
                                be defined
                              type: boolean
                          required:
                          - key
                          type: object
                      type: object
                    caFile:
                      description: Path to the CA cert in the container to use for
                        the targets.
                      type: string
                    cert:
                      description: Struct containing the client cert file for the
                        targets.
                      properties:
                        configMap:
                          description: ConfigMap containing data to use for the targets.
                          properties:
                            key:
                              description: The key to select.
                              type: string
                            name:
                              description: 'Name of the referent. More info: https://kubernetes.io/docs/concepts/overview/working-with-objects/names/#names
                                TODO: Add other useful fields. apiVersion, kind, uid?'
                              type: string
                            optional:
                              description: Specify whether the ConfigMap or its key
                                must be defined
                              type: boolean
                          required:
                          - key
                          type: object
                        secret:
                          description: Secret containing data to use for the targets.
                          properties:
                            key:
                              description: The key of the secret to select from.  Must
                                be a valid secret key.
                              type: string
                            name:
                              description: 'Name of the referent. More info: https://kubernetes.io/docs/concepts/overview/working-with-objects/names/#names
                                TODO: Add other useful fields. apiVersion, kind, uid?'
                              type: string
                            optional:
                              description: Specify whether the Secret or its key must
                                be defined
                              type: boolean
                          required:
                          - key
                          type: object
                      type: object
                    certFile:
                      description: Path to the client cert file in the container for
                        the targets.
                      type: string
                    insecureSkipVerify:
                      description: Disable target certificate validation.
                      type: boolean
                    keyFile:
                      description: Path to the client key file in the container for
                        the targets.
                      type: string
                    keySecret:
                      description: Secret containing the client key file for the targets.
                      properties:
                        key:
                          description: The key of the secret to select from.  Must
                            be a valid secret key.
                          type: string
                        name:
                          description: 'Name of the referent. More info: https://kubernetes.io/docs/concepts/overview/working-with-objects/names/#names
                            TODO: Add other useful fields. apiVersion, kind, uid?'
                          type: string
                        optional:
                          description: Specify whether the Secret or its key must
                            be defined
                          type: boolean
                      required:
                      - key
                      type: object
                    serverName:
                      description: Used to verify the hostname for the targets.
                      type: string
                  type: object
                url:
                  description: Victoria Metrics or VMSelect url. Required parameter.
                    E.g. http://127.0.0.1:8428
                  type: string
              required:
              - url
              type: object
            dnsPolicy:
              description: DNSPolicy sets DNS policy for the pod
              type: string
            enforcedNamespaceLabel:
              description: EnforcedNamespaceLabel enforces adding a namespace label
                of origin for each alert and metric that is user created. The label
                value will always be the namespace of the object that is being created.
              type: string
            evaluationInterval:
              description: EvaluationInterval how often evalute rules by default
              pattern: '[0-9]+(ms|s|m|h)'
              type: string
            extraArgs:
              additionalProperties:
                type: string
              description: ExtraArgs that will be passed to  VMAlert pod for example
                -remoteWrite.tmpDataPath=/tmp
              type: object
            extraEnvs:
              description: ExtraEnvs that will be added to VMAlert pod
              items:
                description: EnvVar represents an environment variable present in
                  a Container.
                properties:
                  name:
                    description: Name of the environment variable. Must be a C_IDENTIFIER.
                    type: string
                  value:
                    description: 'Variable references $(VAR_NAME) are expanded using
                      the previous defined environment variables in the container
                      and any service environment variables. If a variable cannot
                      be resolved, the reference in the input string will be unchanged.
                      The $(VAR_NAME) syntax can be escaped with a double $$, ie:
                      $$(VAR_NAME). Escaped references will never be expanded, regardless
                      of whether the variable exists or not. Defaults to "".'
                    type: string
                  valueFrom:
                    description: Source for the environment variable's value. Cannot
                      be used if value is not empty.
                    properties:
                      configMapKeyRef:
                        description: Selects a key of a ConfigMap.
                        properties:
                          key:
                            description: The key to select.
                            type: string
                          name:
                            description: 'Name of the referent. More info: https://kubernetes.io/docs/concepts/overview/working-with-objects/names/#names
                              TODO: Add other useful fields. apiVersion, kind, uid?'
                            type: string
                          optional:
                            description: Specify whether the ConfigMap or its key
                              must be defined
                            type: boolean
                        required:
                        - key
                        type: object
                      fieldRef:
                        description: 'Selects a field of the pod: supports metadata.name,
                          metadata.namespace, metadata.labels, metadata.annotations,
                          spec.nodeName, spec.serviceAccountName, status.hostIP, status.podIP,
                          status.podIPs.'
                        properties:
                          apiVersion:
                            description: Version of the schema the FieldPath is written
                              in terms of, defaults to "v1".
                            type: string
                          fieldPath:
                            description: Path of the field to select in the specified
                              API version.
                            type: string
                        required:
                        - fieldPath
                        type: object
                      resourceFieldRef:
                        description: 'Selects a resource of the container: only resources
                          limits and requests (limits.cpu, limits.memory, limits.ephemeral-storage,
                          requests.cpu, requests.memory and requests.ephemeral-storage)
                          are currently supported.'
                        properties:
                          containerName:
                            description: 'Container name: required for volumes, optional
                              for env vars'
                            type: string
                          divisor:
                            anyOf:
                            - type: integer
                            - type: string
                            description: Specifies the output format of the exposed
                              resources, defaults to "1"
                            pattern: ^(\+|-)?(([0-9]+(\.[0-9]*)?)|(\.[0-9]+))(([KMGTPE]i)|[numkMGTPE]|([eE](\+|-)?(([0-9]+(\.[0-9]*)?)|(\.[0-9]+))))?$
                            x-kubernetes-int-or-string: true
                          resource:
                            description: 'Required: resource to select'
                            type: string
                        required:
                        - resource
                        type: object
                      secretKeyRef:
                        description: Selects a key of a secret in the pod's namespace
                        properties:
                          key:
                            description: The key of the secret to select from.  Must
                              be a valid secret key.
                            type: string
                          name:
                            description: 'Name of the referent. More info: https://kubernetes.io/docs/concepts/overview/working-with-objects/names/#names
                              TODO: Add other useful fields. apiVersion, kind, uid?'
                            type: string
                          optional:
                            description: Specify whether the Secret or its key must
                              be defined
                            type: boolean
                        required:
                        - key
                        type: object
                    type: object
                required:
                - name
                type: object
              type: array
            hostNetwork:
              description: HostNetwork controls whether the pod may use the node network
                namespace
              type: boolean
            image:
              description: Image victoria metrics alert base image
              type: string
            imagePullSecrets:
              description: ImagePullSecrets An optional list of references to secrets
                in the same namespace to use for pulling prometheus and VMAlert images
                from registries see http://kubernetes.io/docs/user-guide/images#specifying-imagepullsecrets-on-a-pod
              items:
                description: LocalObjectReference contains enough information to let
                  you locate the referenced object inside the same namespace.
                properties:
                  name:
                    description: 'Name of the referent. More info: https://kubernetes.io/docs/concepts/overview/working-with-objects/names/#names
                      TODO: Add other useful fields. apiVersion, kind, uid?'
                    type: string
                type: object
              type: array
            initContainers:
              description: 'InitContainers allows adding initContainers to the pod
                definition. Those can be used to e.g. fetch secrets for injection
                into the VMAlert configuration from external sources. Any errors during
                the execution of an initContainer will lead to a restart of the Pod.
                More info: https://kubernetes.io/docs/concepts/workloads/pods/init-containers/
                Using initContainers for any use case other then secret fetching is
                entirely outside the scope of what the maintainers will support and
                by doing so, you accept that this behaviour may break at any time
                without notice.'
              items:
                description: A single application container that you want to run within
                  a pod.
                properties:
                  args:
                    description: 'Arguments to the entrypoint. The docker image''s
                      CMD is used if this is not provided. Variable references $(VAR_NAME)
                      are expanded using the container''s environment. If a variable
                      cannot be resolved, the reference in the input string will be
                      unchanged. The $(VAR_NAME) syntax can be escaped with a double
                      $$, ie: $$(VAR_NAME). Escaped references will never be expanded,
                      regardless of whether the variable exists or not. Cannot be
                      updated. More info: https://kubernetes.io/docs/tasks/inject-data-application/define-command-argument-container/#running-a-command-in-a-shell'
                    items:
                      type: string
                    type: array
                  command:
                    description: 'Entrypoint array. Not executed within a shell. The
                      docker image''s ENTRYPOINT is used if this is not provided.
                      Variable references $(VAR_NAME) are expanded using the container''s
                      environment. If a variable cannot be resolved, the reference
                      in the input string will be unchanged. The $(VAR_NAME) syntax
                      can be escaped with a double $$, ie: $$(VAR_NAME). Escaped references
                      will never be expanded, regardless of whether the variable exists
                      or not. Cannot be updated. More info: https://kubernetes.io/docs/tasks/inject-data-application/define-command-argument-container/#running-a-command-in-a-shell'
                    items:
                      type: string
                    type: array
                  env:
                    description: List of environment variables to set in the container.
                      Cannot be updated.
                    items:
                      description: EnvVar represents an environment variable present
                        in a Container.
                      properties:
                        name:
                          description: Name of the environment variable. Must be a
                            C_IDENTIFIER.
                          type: string
                        value:
                          description: 'Variable references $(VAR_NAME) are expanded
                            using the previous defined environment variables in the
                            container and any service environment variables. If a
                            variable cannot be resolved, the reference in the input
                            string will be unchanged. The $(VAR_NAME) syntax can be
                            escaped with a double $$, ie: $$(VAR_NAME). Escaped references
                            will never be expanded, regardless of whether the variable
                            exists or not. Defaults to "".'
                          type: string
                        valueFrom:
                          description: Source for the environment variable's value.
                            Cannot be used if value is not empty.
                          properties:
                            configMapKeyRef:
                              description: Selects a key of a ConfigMap.
                              properties:
                                key:
                                  description: The key to select.
                                  type: string
                                name:
                                  description: 'Name of the referent. More info: https://kubernetes.io/docs/concepts/overview/working-with-objects/names/#names
                                    TODO: Add other useful fields. apiVersion, kind,
                                    uid?'
                                  type: string
                                optional:
                                  description: Specify whether the ConfigMap or its
                                    key must be defined
                                  type: boolean
                              required:
                              - key
                              type: object
                            fieldRef:
                              description: 'Selects a field of the pod: supports metadata.name,
                                metadata.namespace, metadata.labels, metadata.annotations,
                                spec.nodeName, spec.serviceAccountName, status.hostIP,
                                status.podIP, status.podIPs.'
                              properties:
                                apiVersion:
                                  description: Version of the schema the FieldPath
                                    is written in terms of, defaults to "v1".
                                  type: string
                                fieldPath:
                                  description: Path of the field to select in the
                                    specified API version.
                                  type: string
                              required:
                              - fieldPath
                              type: object
                            resourceFieldRef:
                              description: 'Selects a resource of the container: only
                                resources limits and requests (limits.cpu, limits.memory,
                                limits.ephemeral-storage, requests.cpu, requests.memory
                                and requests.ephemeral-storage) are currently supported.'
                              properties:
                                containerName:
                                  description: 'Container name: required for volumes,
                                    optional for env vars'
                                  type: string
                                divisor:
                                  anyOf:
                                  - type: integer
                                  - type: string
                                  description: Specifies the output format of the
                                    exposed resources, defaults to "1"
                                  pattern: ^(\+|-)?(([0-9]+(\.[0-9]*)?)|(\.[0-9]+))(([KMGTPE]i)|[numkMGTPE]|([eE](\+|-)?(([0-9]+(\.[0-9]*)?)|(\.[0-9]+))))?$
                                  x-kubernetes-int-or-string: true
                                resource:
                                  description: 'Required: resource to select'
                                  type: string
                              required:
                              - resource
                              type: object
                            secretKeyRef:
                              description: Selects a key of a secret in the pod's
                                namespace
                              properties:
                                key:
                                  description: The key of the secret to select from.  Must
                                    be a valid secret key.
                                  type: string
                                name:
                                  description: 'Name of the referent. More info: https://kubernetes.io/docs/concepts/overview/working-with-objects/names/#names
                                    TODO: Add other useful fields. apiVersion, kind,
                                    uid?'
                                  type: string
                                optional:
                                  description: Specify whether the Secret or its key
                                    must be defined
                                  type: boolean
                              required:
                              - key
                              type: object
                          type: object
                      required:
                      - name
                      type: object
                    type: array
                  envFrom:
                    description: List of sources to populate environment variables
                      in the container. The keys defined within a source must be a
                      C_IDENTIFIER. All invalid keys will be reported as an event
                      when the container is starting. When a key exists in multiple
                      sources, the value associated with the last source will take
                      precedence. Values defined by an Env with a duplicate key will
                      take precedence. Cannot be updated.
                    items:
                      description: EnvFromSource represents the source of a set of
                        ConfigMaps
                      properties:
                        configMapRef:
                          description: The ConfigMap to select from
                          properties:
                            name:
                              description: 'Name of the referent. More info: https://kubernetes.io/docs/concepts/overview/working-with-objects/names/#names
                                TODO: Add other useful fields. apiVersion, kind, uid?'
                              type: string
                            optional:
                              description: Specify whether the ConfigMap must be defined
                              type: boolean
                          type: object
                        prefix:
                          description: An optional identifier to prepend to each key
                            in the ConfigMap. Must be a C_IDENTIFIER.
                          type: string
                        secretRef:
                          description: The Secret to select from
                          properties:
                            name:
                              description: 'Name of the referent. More info: https://kubernetes.io/docs/concepts/overview/working-with-objects/names/#names
                                TODO: Add other useful fields. apiVersion, kind, uid?'
                              type: string
                            optional:
                              description: Specify whether the Secret must be defined
                              type: boolean
                          type: object
                      type: object
                    type: array
                  image:
                    description: 'Docker image name. More info: https://kubernetes.io/docs/concepts/containers/images
                      This field is optional to allow higher level config management
                      to default or override container images in workload controllers
                      like Deployments and StatefulSets.'
                    type: string
                  imagePullPolicy:
                    description: 'Image pull policy. One of Always, Never, IfNotPresent.
                      Defaults to Always if :latest tag is specified, or IfNotPresent
                      otherwise. Cannot be updated. More info: https://kubernetes.io/docs/concepts/containers/images#updating-images'
                    type: string
                  lifecycle:
                    description: Actions that the management system should take in
                      response to container lifecycle events. Cannot be updated.
                    properties:
                      postStart:
                        description: 'PostStart is called immediately after a container
                          is created. If the handler fails, the container is terminated
                          and restarted according to its restart policy. Other management
                          of the container blocks until the hook completes. More info:
                          https://kubernetes.io/docs/concepts/containers/container-lifecycle-hooks/#container-hooks'
                        properties:
                          exec:
                            description: One and only one of the following should
                              be specified. Exec specifies the action to take.
                            properties:
                              command:
                                description: Command is the command line to execute
                                  inside the container, the working directory for
                                  the command  is root ('/') in the container's filesystem.
                                  The command is simply exec'd, it is not run inside
                                  a shell, so traditional shell instructions ('|',
                                  etc) won't work. To use a shell, you need to explicitly
                                  call out to that shell. Exit status of 0 is treated
                                  as live/healthy and non-zero is unhealthy.
                                items:
                                  type: string
                                type: array
                            type: object
                          httpGet:
                            description: HTTPGet specifies the http request to perform.
                            properties:
                              host:
                                description: Host name to connect to, defaults to
                                  the pod IP. You probably want to set "Host" in httpHeaders
                                  instead.
                                type: string
                              httpHeaders:
                                description: Custom headers to set in the request.
                                  HTTP allows repeated headers.
                                items:
                                  description: HTTPHeader describes a custom header
                                    to be used in HTTP probes
                                  properties:
                                    name:
                                      description: The header field name
                                      type: string
                                    value:
                                      description: The header field value
                                      type: string
                                  required:
                                  - name
                                  - value
                                  type: object
                                type: array
                              path:
                                description: Path to access on the HTTP server.
                                type: string
                              port:
                                anyOf:
                                - type: integer
                                - type: string
                                description: Name or number of the port to access
                                  on the container. Number must be in the range 1
                                  to 65535. Name must be an IANA_SVC_NAME.
                                x-kubernetes-int-or-string: true
                              scheme:
                                description: Scheme to use for connecting to the host.
                                  Defaults to HTTP.
                                type: string
                            required:
                            - port
                            type: object
                          tcpSocket:
                            description: 'TCPSocket specifies an action involving
                              a TCP port. TCP hooks not yet supported TODO: implement
                              a realistic TCP lifecycle hook'
                            properties:
                              host:
                                description: 'Optional: Host name to connect to, defaults
                                  to the pod IP.'
                                type: string
                              port:
                                anyOf:
                                - type: integer
                                - type: string
                                description: Number or name of the port to access
                                  on the container. Number must be in the range 1
                                  to 65535. Name must be an IANA_SVC_NAME.
                                x-kubernetes-int-or-string: true
                            required:
                            - port
                            type: object
                        type: object
                      preStop:
                        description: 'PreStop is called immediately before a container
                          is terminated due to an API request or management event
                          such as liveness/startup probe failure, preemption, resource
                          contention, etc. The handler is not called if the container
                          crashes or exits. The reason for termination is passed to
                          the handler. The Pod''s termination grace period countdown
                          begins before the PreStop hooked is executed. Regardless
                          of the outcome of the handler, the container will eventually
                          terminate within the Pod''s termination grace period. Other
                          management of the container blocks until the hook completes
                          or until the termination grace period is reached. More info:
                          https://kubernetes.io/docs/concepts/containers/container-lifecycle-hooks/#container-hooks'
                        properties:
                          exec:
                            description: One and only one of the following should
                              be specified. Exec specifies the action to take.
                            properties:
                              command:
                                description: Command is the command line to execute
                                  inside the container, the working directory for
                                  the command  is root ('/') in the container's filesystem.
                                  The command is simply exec'd, it is not run inside
                                  a shell, so traditional shell instructions ('|',
                                  etc) won't work. To use a shell, you need to explicitly
                                  call out to that shell. Exit status of 0 is treated
                                  as live/healthy and non-zero is unhealthy.
                                items:
                                  type: string
                                type: array
                            type: object
                          httpGet:
                            description: HTTPGet specifies the http request to perform.
                            properties:
                              host:
                                description: Host name to connect to, defaults to
                                  the pod IP. You probably want to set "Host" in httpHeaders
                                  instead.
                                type: string
                              httpHeaders:
                                description: Custom headers to set in the request.
                                  HTTP allows repeated headers.
                                items:
                                  description: HTTPHeader describes a custom header
                                    to be used in HTTP probes
                                  properties:
                                    name:
                                      description: The header field name
                                      type: string
                                    value:
                                      description: The header field value
                                      type: string
                                  required:
                                  - name
                                  - value
                                  type: object
                                type: array
                              path:
                                description: Path to access on the HTTP server.
                                type: string
                              port:
                                anyOf:
                                - type: integer
                                - type: string
                                description: Name or number of the port to access
                                  on the container. Number must be in the range 1
                                  to 65535. Name must be an IANA_SVC_NAME.
                                x-kubernetes-int-or-string: true
                              scheme:
                                description: Scheme to use for connecting to the host.
                                  Defaults to HTTP.
                                type: string
                            required:
                            - port
                            type: object
                          tcpSocket:
                            description: 'TCPSocket specifies an action involving
                              a TCP port. TCP hooks not yet supported TODO: implement
                              a realistic TCP lifecycle hook'
                            properties:
                              host:
                                description: 'Optional: Host name to connect to, defaults
                                  to the pod IP.'
                                type: string
                              port:
                                anyOf:
                                - type: integer
                                - type: string
                                description: Number or name of the port to access
                                  on the container. Number must be in the range 1
                                  to 65535. Name must be an IANA_SVC_NAME.
                                x-kubernetes-int-or-string: true
                            required:
                            - port
                            type: object
                        type: object
                    type: object
                  livenessProbe:
                    description: 'Periodic probe of container liveness. Container
                      will be restarted if the probe fails. Cannot be updated. More
                      info: https://kubernetes.io/docs/concepts/workloads/pods/pod-lifecycle#container-probes'
                    properties:
                      exec:
                        description: One and only one of the following should be specified.
                          Exec specifies the action to take.
                        properties:
                          command:
                            description: Command is the command line to execute inside
                              the container, the working directory for the command  is
                              root ('/') in the container's filesystem. The command
                              is simply exec'd, it is not run inside a shell, so traditional
                              shell instructions ('|', etc) won't work. To use a shell,
                              you need to explicitly call out to that shell. Exit
                              status of 0 is treated as live/healthy and non-zero
                              is unhealthy.
                            items:
                              type: string
                            type: array
                        type: object
                      failureThreshold:
                        description: Minimum consecutive failures for the probe to
                          be considered failed after having succeeded. Defaults to
                          3. Minimum value is 1.
                        format: int32
                        type: integer
                      httpGet:
                        description: HTTPGet specifies the http request to perform.
                        properties:
                          host:
                            description: Host name to connect to, defaults to the
                              pod IP. You probably want to set "Host" in httpHeaders
                              instead.
                            type: string
                          httpHeaders:
                            description: Custom headers to set in the request. HTTP
                              allows repeated headers.
                            items:
                              description: HTTPHeader describes a custom header to
                                be used in HTTP probes
                              properties:
                                name:
                                  description: The header field name
                                  type: string
                                value:
                                  description: The header field value
                                  type: string
                              required:
                              - name
                              - value
                              type: object
                            type: array
                          path:
                            description: Path to access on the HTTP server.
                            type: string
                          port:
                            anyOf:
                            - type: integer
                            - type: string
                            description: Name or number of the port to access on the
                              container. Number must be in the range 1 to 65535. Name
                              must be an IANA_SVC_NAME.
                            x-kubernetes-int-or-string: true
                          scheme:
                            description: Scheme to use for connecting to the host.
                              Defaults to HTTP.
                            type: string
                        required:
                        - port
                        type: object
                      initialDelaySeconds:
                        description: 'Number of seconds after the container has started
                          before liveness probes are initiated. More info: https://kubernetes.io/docs/concepts/workloads/pods/pod-lifecycle#container-probes'
                        format: int32
                        type: integer
                      periodSeconds:
                        description: How often (in seconds) to perform the probe.
                          Default to 10 seconds. Minimum value is 1.
                        format: int32
                        type: integer
                      successThreshold:
                        description: Minimum consecutive successes for the probe to
                          be considered successful after having failed. Defaults to
                          1. Must be 1 for liveness and startup. Minimum value is
                          1.
                        format: int32
                        type: integer
                      tcpSocket:
                        description: 'TCPSocket specifies an action involving a TCP
                          port. TCP hooks not yet supported TODO: implement a realistic
                          TCP lifecycle hook'
                        properties:
                          host:
                            description: 'Optional: Host name to connect to, defaults
                              to the pod IP.'
                            type: string
                          port:
                            anyOf:
                            - type: integer
                            - type: string
                            description: Number or name of the port to access on the
                              container. Number must be in the range 1 to 65535. Name
                              must be an IANA_SVC_NAME.
                            x-kubernetes-int-or-string: true
                        required:
                        - port
                        type: object
                      timeoutSeconds:
                        description: 'Number of seconds after which the probe times
                          out. Defaults to 1 second. Minimum value is 1. More info:
                          https://kubernetes.io/docs/concepts/workloads/pods/pod-lifecycle#container-probes'
                        format: int32
                        type: integer
                    type: object
                  name:
                    description: Name of the container specified as a DNS_LABEL. Each
                      container in a pod must have a unique name (DNS_LABEL). Cannot
                      be updated.
                    type: string
                  ports:
                    description: List of ports to expose from the container. Exposing
                      a port here gives the system additional information about the
                      network connections a container uses, but is primarily informational.
                      Not specifying a port here DOES NOT prevent that port from being
                      exposed. Any port which is listening on the default "0.0.0.0"
                      address inside a container will be accessible from the network.
                      Cannot be updated.
                    items:
                      description: ContainerPort represents a network port in a single
                        container.
                      properties:
                        containerPort:
                          description: Number of port to expose on the pod's IP address.
                            This must be a valid port number, 0 < x < 65536.
                          format: int32
                          type: integer
                        hostIP:
                          description: What host IP to bind the external port to.
                          type: string
                        hostPort:
                          description: Number of port to expose on the host. If specified,
                            this must be a valid port number, 0 < x < 65536. If HostNetwork
                            is specified, this must match ContainerPort. Most containers
                            do not need this.
                          format: int32
                          type: integer
                        name:
                          description: If specified, this must be an IANA_SVC_NAME
                            and unique within the pod. Each named port in a pod must
                            have a unique name. Name for the port that can be referred
                            to by services.
                          type: string
                        protocol:
                          description: Protocol for port. Must be UDP, TCP, or SCTP.
                            Defaults to "TCP".
                          type: string
                      required:
                      - containerPort
                      type: object
                    type: array
                    x-kubernetes-list-map-keys:
                    - containerPort
                    - protocol
                    x-kubernetes-list-type: map
                  readinessProbe:
                    description: 'Periodic probe of container service readiness. Container
                      will be removed from service endpoints if the probe fails. Cannot
                      be updated. More info: https://kubernetes.io/docs/concepts/workloads/pods/pod-lifecycle#container-probes'
                    properties:
                      exec:
                        description: One and only one of the following should be specified.
                          Exec specifies the action to take.
                        properties:
                          command:
                            description: Command is the command line to execute inside
                              the container, the working directory for the command  is
                              root ('/') in the container's filesystem. The command
                              is simply exec'd, it is not run inside a shell, so traditional
                              shell instructions ('|', etc) won't work. To use a shell,
                              you need to explicitly call out to that shell. Exit
                              status of 0 is treated as live/healthy and non-zero
                              is unhealthy.
                            items:
                              type: string
                            type: array
                        type: object
                      failureThreshold:
                        description: Minimum consecutive failures for the probe to
                          be considered failed after having succeeded. Defaults to
                          3. Minimum value is 1.
                        format: int32
                        type: integer
                      httpGet:
                        description: HTTPGet specifies the http request to perform.
                        properties:
                          host:
                            description: Host name to connect to, defaults to the
                              pod IP. You probably want to set "Host" in httpHeaders
                              instead.
                            type: string
                          httpHeaders:
                            description: Custom headers to set in the request. HTTP
                              allows repeated headers.
                            items:
                              description: HTTPHeader describes a custom header to
                                be used in HTTP probes
                              properties:
                                name:
                                  description: The header field name
                                  type: string
                                value:
                                  description: The header field value
                                  type: string
                              required:
                              - name
                              - value
                              type: object
                            type: array
                          path:
                            description: Path to access on the HTTP server.
                            type: string
                          port:
                            anyOf:
                            - type: integer
                            - type: string
                            description: Name or number of the port to access on the
                              container. Number must be in the range 1 to 65535. Name
                              must be an IANA_SVC_NAME.
                            x-kubernetes-int-or-string: true
                          scheme:
                            description: Scheme to use for connecting to the host.
                              Defaults to HTTP.
                            type: string
                        required:
                        - port
                        type: object
                      initialDelaySeconds:
                        description: 'Number of seconds after the container has started
                          before liveness probes are initiated. More info: https://kubernetes.io/docs/concepts/workloads/pods/pod-lifecycle#container-probes'
                        format: int32
                        type: integer
                      periodSeconds:
                        description: How often (in seconds) to perform the probe.
                          Default to 10 seconds. Minimum value is 1.
                        format: int32
                        type: integer
                      successThreshold:
                        description: Minimum consecutive successes for the probe to
                          be considered successful after having failed. Defaults to
                          1. Must be 1 for liveness and startup. Minimum value is
                          1.
                        format: int32
                        type: integer
                      tcpSocket:
                        description: 'TCPSocket specifies an action involving a TCP
                          port. TCP hooks not yet supported TODO: implement a realistic
                          TCP lifecycle hook'
                        properties:
                          host:
                            description: 'Optional: Host name to connect to, defaults
                              to the pod IP.'
                            type: string
                          port:
                            anyOf:
                            - type: integer
                            - type: string
                            description: Number or name of the port to access on the
                              container. Number must be in the range 1 to 65535. Name
                              must be an IANA_SVC_NAME.
                            x-kubernetes-int-or-string: true
                        required:
                        - port
                        type: object
                      timeoutSeconds:
                        description: 'Number of seconds after which the probe times
                          out. Defaults to 1 second. Minimum value is 1. More info:
                          https://kubernetes.io/docs/concepts/workloads/pods/pod-lifecycle#container-probes'
                        format: int32
                        type: integer
                    type: object
                  resources:
                    description: 'Compute Resources required by this container. Cannot
                      be updated. More info: https://kubernetes.io/docs/concepts/configuration/manage-compute-resources-container/'
                    properties:
                      limits:
                        additionalProperties:
                          anyOf:
                          - type: integer
                          - type: string
                          pattern: ^(\+|-)?(([0-9]+(\.[0-9]*)?)|(\.[0-9]+))(([KMGTPE]i)|[numkMGTPE]|([eE](\+|-)?(([0-9]+(\.[0-9]*)?)|(\.[0-9]+))))?$
                          x-kubernetes-int-or-string: true
                        description: 'Limits describes the maximum amount of compute
                          resources allowed. More info: https://kubernetes.io/docs/concepts/configuration/manage-compute-resources-container/'
                        type: object
                      requests:
                        additionalProperties:
                          anyOf:
                          - type: integer
                          - type: string
                          pattern: ^(\+|-)?(([0-9]+(\.[0-9]*)?)|(\.[0-9]+))(([KMGTPE]i)|[numkMGTPE]|([eE](\+|-)?(([0-9]+(\.[0-9]*)?)|(\.[0-9]+))))?$
                          x-kubernetes-int-or-string: true
                        description: 'Requests describes the minimum amount of compute
                          resources required. If Requests is omitted for a container,
                          it defaults to Limits if that is explicitly specified, otherwise
                          to an implementation-defined value. More info: https://kubernetes.io/docs/concepts/configuration/manage-compute-resources-container/'
                        type: object
                    type: object
                  securityContext:
                    description: 'Security options the pod should run with. More info:
                      https://kubernetes.io/docs/concepts/policy/security-context/
                      More info: https://kubernetes.io/docs/tasks/configure-pod-container/security-context/'
                    properties:
                      allowPrivilegeEscalation:
                        description: 'AllowPrivilegeEscalation controls whether a
                          process can gain more privileges than its parent process.
                          This bool directly controls if the no_new_privs flag will
                          be set on the container process. AllowPrivilegeEscalation
                          is true always when the container is: 1) run as Privileged
                          2) has CAP_SYS_ADMIN'
                        type: boolean
                      capabilities:
                        description: The capabilities to add/drop when running containers.
                          Defaults to the default set of capabilities granted by the
                          container runtime.
                        properties:
                          add:
                            description: Added capabilities
                            items:
                              description: Capability represent POSIX capabilities
                                type
                              type: string
                            type: array
                          drop:
                            description: Removed capabilities
                            items:
                              description: Capability represent POSIX capabilities
                                type
                              type: string
                            type: array
                        type: object
                      privileged:
                        description: Run container in privileged mode. Processes in
                          privileged containers are essentially equivalent to root
                          on the host. Defaults to false.
                        type: boolean
                      procMount:
                        description: procMount denotes the type of proc mount to use
                          for the containers. The default is DefaultProcMount which
                          uses the container runtime defaults for readonly paths and
                          masked paths. This requires the ProcMountType feature flag
                          to be enabled.
                        type: string
                      readOnlyRootFilesystem:
                        description: Whether this container has a read-only root filesystem.
                          Default is false.
                        type: boolean
                      runAsGroup:
                        description: The GID to run the entrypoint of the container
                          process. Uses runtime default if unset. May also be set
                          in PodSecurityContext.  If set in both SecurityContext and
                          PodSecurityContext, the value specified in SecurityContext
                          takes precedence.
                        format: int64
                        type: integer
                      runAsNonRoot:
                        description: Indicates that the container must run as a non-root
                          user. If true, the Kubelet will validate the image at runtime
                          to ensure that it does not run as UID 0 (root) and fail
                          to start the container if it does. If unset or false, no
                          such validation will be performed. May also be set in PodSecurityContext.  If
                          set in both SecurityContext and PodSecurityContext, the
                          value specified in SecurityContext takes precedence.
                        type: boolean
                      runAsUser:
                        description: The UID to run the entrypoint of the container
                          process. Defaults to user specified in image metadata if
                          unspecified. May also be set in PodSecurityContext.  If
                          set in both SecurityContext and PodSecurityContext, the
                          value specified in SecurityContext takes precedence.
                        format: int64
                        type: integer
                      seLinuxOptions:
                        description: The SELinux context to be applied to the container.
                          If unspecified, the container runtime will allocate a random
                          SELinux context for each container.  May also be set in
                          PodSecurityContext.  If set in both SecurityContext and
                          PodSecurityContext, the value specified in SecurityContext
                          takes precedence.
                        properties:
                          level:
                            description: Level is SELinux level label that applies
                              to the container.
                            type: string
                          role:
                            description: Role is a SELinux role label that applies
                              to the container.
                            type: string
                          type:
                            description: Type is a SELinux type label that applies
                              to the container.
                            type: string
                          user:
                            description: User is a SELinux user label that applies
                              to the container.
                            type: string
                        type: object
                      windowsOptions:
                        description: The Windows specific settings applied to all
                          containers. If unspecified, the options from the PodSecurityContext
                          will be used. If set in both SecurityContext and PodSecurityContext,
                          the value specified in SecurityContext takes precedence.
                        properties:
                          gmsaCredentialSpec:
                            description: GMSACredentialSpec is where the GMSA admission
                              webhook (https://github.com/kubernetes-sigs/windows-gmsa)
                              inlines the contents of the GMSA credential spec named
                              by the GMSACredentialSpecName field.
                            type: string
                          gmsaCredentialSpecName:
                            description: GMSACredentialSpecName is the name of the
                              GMSA credential spec to use.
                            type: string
                          runAsUserName:
                            description: The UserName in Windows to run the entrypoint
                              of the container process. Defaults to the user specified
                              in image metadata if unspecified. May also be set in
                              PodSecurityContext. If set in both SecurityContext and
                              PodSecurityContext, the value specified in SecurityContext
                              takes precedence.
                            type: string
                        type: object
                    type: object
                  startupProbe:
                    description: 'StartupProbe indicates that the Pod has successfully
                      initialized. If specified, no other probes are executed until
                      this completes successfully. If this probe fails, the Pod will
                      be restarted, just as if the livenessProbe failed. This can
                      be used to provide different probe parameters at the beginning
                      of a Pod''s lifecycle, when it might take a long time to load
                      data or warm a cache, than during steady-state operation. This
                      cannot be updated. This is a beta feature enabled by the StartupProbe
                      feature flag. More info: https://kubernetes.io/docs/concepts/workloads/pods/pod-lifecycle#container-probes'
                    properties:
                      exec:
                        description: One and only one of the following should be specified.
                          Exec specifies the action to take.
                        properties:
                          command:
                            description: Command is the command line to execute inside
                              the container, the working directory for the command  is
                              root ('/') in the container's filesystem. The command
                              is simply exec'd, it is not run inside a shell, so traditional
                              shell instructions ('|', etc) won't work. To use a shell,
                              you need to explicitly call out to that shell. Exit
                              status of 0 is treated as live/healthy and non-zero
                              is unhealthy.
                            items:
                              type: string
                            type: array
                        type: object
                      failureThreshold:
                        description: Minimum consecutive failures for the probe to
                          be considered failed after having succeeded. Defaults to
                          3. Minimum value is 1.
                        format: int32
                        type: integer
                      httpGet:
                        description: HTTPGet specifies the http request to perform.
                        properties:
                          host:
                            description: Host name to connect to, defaults to the
                              pod IP. You probably want to set "Host" in httpHeaders
                              instead.
                            type: string
                          httpHeaders:
                            description: Custom headers to set in the request. HTTP
                              allows repeated headers.
                            items:
                              description: HTTPHeader describes a custom header to
                                be used in HTTP probes
                              properties:
                                name:
                                  description: The header field name
                                  type: string
                                value:
                                  description: The header field value
                                  type: string
                              required:
                              - name
                              - value
                              type: object
                            type: array
                          path:
                            description: Path to access on the HTTP server.
                            type: string
                          port:
                            anyOf:
                            - type: integer
                            - type: string
                            description: Name or number of the port to access on the
                              container. Number must be in the range 1 to 65535. Name
                              must be an IANA_SVC_NAME.
                            x-kubernetes-int-or-string: true
                          scheme:
                            description: Scheme to use for connecting to the host.
                              Defaults to HTTP.
                            type: string
                        required:
                        - port
                        type: object
                      initialDelaySeconds:
                        description: 'Number of seconds after the container has started
                          before liveness probes are initiated. More info: https://kubernetes.io/docs/concepts/workloads/pods/pod-lifecycle#container-probes'
                        format: int32
                        type: integer
                      periodSeconds:
                        description: How often (in seconds) to perform the probe.
                          Default to 10 seconds. Minimum value is 1.
                        format: int32
                        type: integer
                      successThreshold:
                        description: Minimum consecutive successes for the probe to
                          be considered successful after having failed. Defaults to
                          1. Must be 1 for liveness and startup. Minimum value is
                          1.
                        format: int32
                        type: integer
                      tcpSocket:
                        description: 'TCPSocket specifies an action involving a TCP
                          port. TCP hooks not yet supported TODO: implement a realistic
                          TCP lifecycle hook'
                        properties:
                          host:
                            description: 'Optional: Host name to connect to, defaults
                              to the pod IP.'
                            type: string
                          port:
                            anyOf:
                            - type: integer
                            - type: string
                            description: Number or name of the port to access on the
                              container. Number must be in the range 1 to 65535. Name
                              must be an IANA_SVC_NAME.
                            x-kubernetes-int-or-string: true
                        required:
                        - port
                        type: object
                      timeoutSeconds:
                        description: 'Number of seconds after which the probe times
                          out. Defaults to 1 second. Minimum value is 1. More info:
                          https://kubernetes.io/docs/concepts/workloads/pods/pod-lifecycle#container-probes'
                        format: int32
                        type: integer
                    type: object
                  stdin:
                    description: Whether this container should allocate a buffer for
                      stdin in the container runtime. If this is not set, reads from
                      stdin in the container will always result in EOF. Default is
                      false.
                    type: boolean
                  stdinOnce:
                    description: Whether the container runtime should close the stdin
                      channel after it has been opened by a single attach. When stdin
                      is true the stdin stream will remain open across multiple attach
                      sessions. If stdinOnce is set to true, stdin is opened on container
                      start, is empty until the first client attaches to stdin, and
                      then remains open and accepts data until the client disconnects,
                      at which time stdin is closed and remains closed until the container
                      is restarted. If this flag is false, a container processes that
                      reads from stdin will never receive an EOF. Default is false
                    type: boolean
                  terminationMessagePath:
                    description: 'Optional: Path at which the file to which the container''s
                      termination message will be written is mounted into the container''s
                      filesystem. Message written is intended to be brief final status,
                      such as an assertion failure message. Will be truncated by the
                      node if greater than 4096 bytes. The total message length across
                      all containers will be limited to 12kb. Defaults to /dev/termination-log.
                      Cannot be updated.'
                    type: string
                  terminationMessagePolicy:
                    description: Indicate how the termination message should be populated.
                      File will use the contents of terminationMessagePath to populate
                      the container status message on both success and failure. FallbackToLogsOnError
                      will use the last chunk of container log output if the termination
                      message file is empty and the container exited with an error.
                      The log output is limited to 2048 bytes or 80 lines, whichever
                      is smaller. Defaults to File. Cannot be updated.
                    type: string
                  tty:
                    description: Whether this container should allocate a TTY for
                      itself, also requires 'stdin' to be true. Default is false.
                    type: boolean
                  volumeDevices:
                    description: volumeDevices is the list of block devices to be
                      used by the container.
                    items:
                      description: volumeDevice describes a mapping of a raw block
                        device within a container.
                      properties:
                        devicePath:
                          description: devicePath is the path inside of the container
                            that the device will be mapped to.
                          type: string
                        name:
                          description: name must match the name of a persistentVolumeClaim
                            in the pod
                          type: string
                      required:
                      - devicePath
                      - name
                      type: object
                    type: array
                  volumeMounts:
                    description: Pod volumes to mount into the container's filesystem.
                      Cannot be updated.
                    items:
                      description: VolumeMount describes a mounting of a Volume within
                        a container.
                      properties:
                        mountPath:
                          description: Path within the container at which the volume
                            should be mounted.  Must not contain ':'.
                          type: string
                        mountPropagation:
                          description: mountPropagation determines how mounts are
                            propagated from the host to container and the other way
                            around. When not set, MountPropagationNone is used. This
                            field is beta in 1.10.
                          type: string
                        name:
                          description: This must match the Name of a Volume.
                          type: string
                        readOnly:
                          description: Mounted read-only if true, read-write otherwise
                            (false or unspecified). Defaults to false.
                          type: boolean
                        subPath:
                          description: Path within the volume from which the container's
                            volume should be mounted. Defaults to "" (volume's root).
                          type: string
                        subPathExpr:
                          description: Expanded path within the volume from which
                            the container's volume should be mounted. Behaves similarly
                            to SubPath but environment variable references $(VAR_NAME)
                            are expanded using the container's environment. Defaults
                            to "" (volume's root). SubPathExpr and SubPath are mutually
                            exclusive.
                          type: string
                      required:
                      - mountPath
                      - name
                      type: object
                    type: array
                  workingDir:
                    description: Container's working directory. If not specified,
                      the container runtime's default will be used, which might be
                      configured in the container image. Cannot be updated.
                    type: string
                required:
                - name
                type: object
              type: array
            logFormat:
              description: LogFormat for VMAlert to be configured with. default or
                json
              enum:
              - default
              - json
              type: string
            logLevel:
              description: LogLevel for VMAlert to be configured with.
              enum:
              - INFO
              - WARN
              - ERROR
              - FATAL
              - PANIC
              type: string
            notifier:
              description: Notifier prometheus alertmanager URL. Required parameter.
                e.g. http://127.0.0.1:9093
              properties:
                basicAuth:
                  description: BasicAuth allow notifier to authenticate over basic
                    authentication
                  properties:
                    password:
<<<<<<< HEAD
                      description: The secret in the service scrape namespace that contains the password for authentication.
=======
                      description: The secret in the service monitor namespace that
                        contains the password for authentication.
>>>>>>> cf4a27f4
                      properties:
                        key:
                          description: The key of the secret to select from.  Must
                            be a valid secret key.
                          type: string
                        name:
                          description: 'Name of the referent. More info: https://kubernetes.io/docs/concepts/overview/working-with-objects/names/#names
                            TODO: Add other useful fields. apiVersion, kind, uid?'
                          type: string
                        optional:
                          description: Specify whether the Secret or its key must
                            be defined
                          type: boolean
                      required:
                      - key
                      type: object
                    username:
<<<<<<< HEAD
                      description: The secret in the service scrape namespace that contains the username for authentication.
=======
                      description: The secret in the service monitor namespace that
                        contains the username for authentication.
>>>>>>> cf4a27f4
                      properties:
                        key:
                          description: The key of the secret to select from.  Must
                            be a valid secret key.
                          type: string
                        name:
                          description: 'Name of the referent. More info: https://kubernetes.io/docs/concepts/overview/working-with-objects/names/#names
                            TODO: Add other useful fields. apiVersion, kind, uid?'
                          type: string
                        optional:
                          description: Specify whether the Secret or its key must
                            be defined
                          type: boolean
                      required:
                      - key
                      type: object
                  type: object
                tlsConfig:
                  description: TLSConfig describes tls configuration for notifier
                  properties:
                    ca:
                      description: Stuct containing the CA cert to use for the targets.
                      properties:
                        configMap:
                          description: ConfigMap containing data to use for the targets.
                          properties:
                            key:
                              description: The key to select.
                              type: string
                            name:
                              description: 'Name of the referent. More info: https://kubernetes.io/docs/concepts/overview/working-with-objects/names/#names
                                TODO: Add other useful fields. apiVersion, kind, uid?'
                              type: string
                            optional:
                              description: Specify whether the ConfigMap or its key
                                must be defined
                              type: boolean
                          required:
                          - key
                          type: object
                        secret:
                          description: Secret containing data to use for the targets.
                          properties:
                            key:
                              description: The key of the secret to select from.  Must
                                be a valid secret key.
                              type: string
                            name:
                              description: 'Name of the referent. More info: https://kubernetes.io/docs/concepts/overview/working-with-objects/names/#names
                                TODO: Add other useful fields. apiVersion, kind, uid?'
                              type: string
                            optional:
                              description: Specify whether the Secret or its key must
                                be defined
                              type: boolean
                          required:
                          - key
                          type: object
                      type: object
                    caFile:
                      description: Path to the CA cert in the container to use for
                        the targets.
                      type: string
                    cert:
                      description: Struct containing the client cert file for the
                        targets.
                      properties:
                        configMap:
                          description: ConfigMap containing data to use for the targets.
                          properties:
                            key:
                              description: The key to select.
                              type: string
                            name:
                              description: 'Name of the referent. More info: https://kubernetes.io/docs/concepts/overview/working-with-objects/names/#names
                                TODO: Add other useful fields. apiVersion, kind, uid?'
                              type: string
                            optional:
                              description: Specify whether the ConfigMap or its key
                                must be defined
                              type: boolean
                          required:
                          - key
                          type: object
                        secret:
                          description: Secret containing data to use for the targets.
                          properties:
                            key:
                              description: The key of the secret to select from.  Must
                                be a valid secret key.
                              type: string
                            name:
                              description: 'Name of the referent. More info: https://kubernetes.io/docs/concepts/overview/working-with-objects/names/#names
                                TODO: Add other useful fields. apiVersion, kind, uid?'
                              type: string
                            optional:
                              description: Specify whether the Secret or its key must
                                be defined
                              type: boolean
                          required:
                          - key
                          type: object
                      type: object
                    certFile:
                      description: Path to the client cert file in the container for
                        the targets.
                      type: string
                    insecureSkipVerify:
                      description: Disable target certificate validation.
                      type: boolean
                    keyFile:
                      description: Path to the client key file in the container for
                        the targets.
                      type: string
                    keySecret:
                      description: Secret containing the client key file for the targets.
                      properties:
                        key:
                          description: The key of the secret to select from.  Must
                            be a valid secret key.
                          type: string
                        name:
                          description: 'Name of the referent. More info: https://kubernetes.io/docs/concepts/overview/working-with-objects/names/#names
                            TODO: Add other useful fields. apiVersion, kind, uid?'
                          type: string
                        optional:
                          description: Specify whether the Secret or its key must
                            be defined
                          type: boolean
                      required:
                      - key
                      type: object
                    serverName:
                      description: Used to verify the hostname for the targets.
                      type: string
                  type: object
                url:
                  description: AlertManager url. Required parameter. E.g. http://127.0.0.1:9093
                  type: string
              required:
              - url
              type: object
            podMetadata:
              description: PodMetadata configures Labels and Annotations which are
                propagated to the VMAlert pods.
              properties:
                annotations:
                  additionalProperties:
                    type: string
                  description: 'Annotations is an unstructured key value map stored
                    with a resource that may be set by external tools to store and
                    retrieve arbitrary metadata. They are not queryable and should
                    be preserved when modifying objects. More info: http://kubernetes.io/docs/user-guide/annotations'
                  type: object
                labels:
                  additionalProperties:
                    type: string
                  description: 'Labels Map of string keys and values that can be used
                    to organize and categorize (scope and select) objects. May match
                    selectors of replication controllers and services. More info:
                    http://kubernetes.io/docs/user-guide/labels'
                  type: object
                name:
                  description: 'Name must be unique within a namespace. Is required
                    when creating resources, although some resources may allow a client
                    to request the generation of an appropriate name automatically.
                    Name is primarily intended for creation idempotence and configuration
                    definition. Cannot be updated. More info: http://kubernetes.io/docs/user-guide/identifiers#names'
                  type: string
              type: object
            port:
              description: Port for listen
              type: string
            priorityClassName:
              description: Priority class assigned to the Pods
              type: string
            remoteRead:
              description: RemoteRead victoria metrics address for loading state This
                configuration makes sense only if remoteWrite was configured before
                and has been successfully persisted its state.
              properties:
                basicAuth:
                  description: BasicAuth allow an endpoint to authenticate over basic
                    authentication
                  properties:
                    password:
<<<<<<< HEAD
                      description: The secret in the service scrape namespace that contains the password for authentication.
=======
                      description: The secret in the service monitor namespace that
                        contains the password for authentication.
>>>>>>> cf4a27f4
                      properties:
                        key:
                          description: The key of the secret to select from.  Must
                            be a valid secret key.
                          type: string
                        name:
                          description: 'Name of the referent. More info: https://kubernetes.io/docs/concepts/overview/working-with-objects/names/#names
                            TODO: Add other useful fields. apiVersion, kind, uid?'
                          type: string
                        optional:
                          description: Specify whether the Secret or its key must
                            be defined
                          type: boolean
                      required:
                      - key
                      type: object
                    username:
<<<<<<< HEAD
                      description: The secret in the service scrape namespace that contains the username for authentication.
=======
                      description: The secret in the service monitor namespace that
                        contains the username for authentication.
>>>>>>> cf4a27f4
                      properties:
                        key:
                          description: The key of the secret to select from.  Must
                            be a valid secret key.
                          type: string
                        name:
                          description: 'Name of the referent. More info: https://kubernetes.io/docs/concepts/overview/working-with-objects/names/#names
                            TODO: Add other useful fields. apiVersion, kind, uid?'
                          type: string
                        optional:
                          description: Specify whether the Secret or its key must
                            be defined
                          type: boolean
                      required:
                      - key
                      type: object
                  type: object
                lookback:
                  description: Lookback defines how far to look into past for alerts
                    timeseries. For example, if lookback=1h then range from now()
                    to now()-1h will be scanned. (default 1h0m0s) Applied only to
                    RemoteReadSpec
                  type: string
                tlsConfig:
                  description: TLSConfig describes tls configuration for remote read
                    target
                  properties:
                    ca:
                      description: Stuct containing the CA cert to use for the targets.
                      properties:
                        configMap:
                          description: ConfigMap containing data to use for the targets.
                          properties:
                            key:
                              description: The key to select.
                              type: string
                            name:
                              description: 'Name of the referent. More info: https://kubernetes.io/docs/concepts/overview/working-with-objects/names/#names
                                TODO: Add other useful fields. apiVersion, kind, uid?'
                              type: string
                            optional:
                              description: Specify whether the ConfigMap or its key
                                must be defined
                              type: boolean
                          required:
                          - key
                          type: object
                        secret:
                          description: Secret containing data to use for the targets.
                          properties:
                            key:
                              description: The key of the secret to select from.  Must
                                be a valid secret key.
                              type: string
                            name:
                              description: 'Name of the referent. More info: https://kubernetes.io/docs/concepts/overview/working-with-objects/names/#names
                                TODO: Add other useful fields. apiVersion, kind, uid?'
                              type: string
                            optional:
                              description: Specify whether the Secret or its key must
                                be defined
                              type: boolean
                          required:
                          - key
                          type: object
                      type: object
                    caFile:
                      description: Path to the CA cert in the container to use for
                        the targets.
                      type: string
                    cert:
                      description: Struct containing the client cert file for the
                        targets.
                      properties:
                        configMap:
                          description: ConfigMap containing data to use for the targets.
                          properties:
                            key:
                              description: The key to select.
                              type: string
                            name:
                              description: 'Name of the referent. More info: https://kubernetes.io/docs/concepts/overview/working-with-objects/names/#names
                                TODO: Add other useful fields. apiVersion, kind, uid?'
                              type: string
                            optional:
                              description: Specify whether the ConfigMap or its key
                                must be defined
                              type: boolean
                          required:
                          - key
                          type: object
                        secret:
                          description: Secret containing data to use for the targets.
                          properties:
                            key:
                              description: The key of the secret to select from.  Must
                                be a valid secret key.
                              type: string
                            name:
                              description: 'Name of the referent. More info: https://kubernetes.io/docs/concepts/overview/working-with-objects/names/#names
                                TODO: Add other useful fields. apiVersion, kind, uid?'
                              type: string
                            optional:
                              description: Specify whether the Secret or its key must
                                be defined
                              type: boolean
                          required:
                          - key
                          type: object
                      type: object
                    certFile:
                      description: Path to the client cert file in the container for
                        the targets.
                      type: string
                    insecureSkipVerify:
                      description: Disable target certificate validation.
                      type: boolean
                    keyFile:
                      description: Path to the client key file in the container for
                        the targets.
                      type: string
                    keySecret:
                      description: Secret containing the client key file for the targets.
                      properties:
                        key:
                          description: The key of the secret to select from.  Must
                            be a valid secret key.
                          type: string
                        name:
                          description: 'Name of the referent. More info: https://kubernetes.io/docs/concepts/overview/working-with-objects/names/#names
                            TODO: Add other useful fields. apiVersion, kind, uid?'
                          type: string
                        optional:
                          description: Specify whether the Secret or its key must
                            be defined
                          type: boolean
                      required:
                      - key
                      type: object
                    serverName:
                      description: Used to verify the hostname for the targets.
                      type: string
                  type: object
                url:
                  description: URL of the endpoint to send samples to.
                  type: string
              required:
              - url
              type: object
            remoteWrite:
              description: RemoteWrite Optional URL to remote-write compatible storage
                where to write timeseriesbased on active alerts. E.g. http://127.0.0.1:8428
              properties:
                basicAuth:
                  description: BasicAuth allow an endpoint to authenticate over basic
                    authentication
                  properties:
                    password:
<<<<<<< HEAD
                      description: The secret in the service scrape namespace that contains the password for authentication.
=======
                      description: The secret in the service monitor namespace that
                        contains the password for authentication.
>>>>>>> cf4a27f4
                      properties:
                        key:
                          description: The key of the secret to select from.  Must
                            be a valid secret key.
                          type: string
                        name:
                          description: 'Name of the referent. More info: https://kubernetes.io/docs/concepts/overview/working-with-objects/names/#names
                            TODO: Add other useful fields. apiVersion, kind, uid?'
                          type: string
                        optional:
                          description: Specify whether the Secret or its key must
                            be defined
                          type: boolean
                      required:
                      - key
                      type: object
                    username:
<<<<<<< HEAD
                      description: The secret in the service scrape namespace that contains the username for authentication.
=======
                      description: The secret in the service monitor namespace that
                        contains the username for authentication.
>>>>>>> cf4a27f4
                      properties:
                        key:
                          description: The key of the secret to select from.  Must
                            be a valid secret key.
                          type: string
                        name:
                          description: 'Name of the referent. More info: https://kubernetes.io/docs/concepts/overview/working-with-objects/names/#names
                            TODO: Add other useful fields. apiVersion, kind, uid?'
                          type: string
                        optional:
                          description: Specify whether the Secret or its key must
                            be defined
                          type: boolean
                      required:
                      - key
                      type: object
                  type: object
                concurrency:
                  description: Defines number of readers that concurrently write into
                    remote storage (default 1)
                  format: int32
                  type: integer
                flushInterval:
                  description: Defines interval of flushes to remote write endpoint
                    (default 5s)
                  pattern: '[0-9]+(ms|s|m|h)'
                  type: string
                maxBatchSize:
                  description: Defines defines max number of timeseries to be flushed
                    at once (default 1000)
                  format: int32
                  type: integer
                maxQueueSize:
                  description: Defines the max number of pending datapoints to remote
                    write endpoint (default 100000)
                  format: int32
                  type: integer
                tlsConfig:
                  description: TLSConfig describes tls configuration for remote write
                    target
                  properties:
                    ca:
                      description: Stuct containing the CA cert to use for the targets.
                      properties:
                        configMap:
                          description: ConfigMap containing data to use for the targets.
                          properties:
                            key:
                              description: The key to select.
                              type: string
                            name:
                              description: 'Name of the referent. More info: https://kubernetes.io/docs/concepts/overview/working-with-objects/names/#names
                                TODO: Add other useful fields. apiVersion, kind, uid?'
                              type: string
                            optional:
                              description: Specify whether the ConfigMap or its key
                                must be defined
                              type: boolean
                          required:
                          - key
                          type: object
                        secret:
                          description: Secret containing data to use for the targets.
                          properties:
                            key:
                              description: The key of the secret to select from.  Must
                                be a valid secret key.
                              type: string
                            name:
                              description: 'Name of the referent. More info: https://kubernetes.io/docs/concepts/overview/working-with-objects/names/#names
                                TODO: Add other useful fields. apiVersion, kind, uid?'
                              type: string
                            optional:
                              description: Specify whether the Secret or its key must
                                be defined
                              type: boolean
                          required:
                          - key
                          type: object
                      type: object
                    caFile:
                      description: Path to the CA cert in the container to use for
                        the targets.
                      type: string
                    cert:
                      description: Struct containing the client cert file for the
                        targets.
                      properties:
                        configMap:
                          description: ConfigMap containing data to use for the targets.
                          properties:
                            key:
                              description: The key to select.
                              type: string
                            name:
                              description: 'Name of the referent. More info: https://kubernetes.io/docs/concepts/overview/working-with-objects/names/#names
                                TODO: Add other useful fields. apiVersion, kind, uid?'
                              type: string
                            optional:
                              description: Specify whether the ConfigMap or its key
                                must be defined
                              type: boolean
                          required:
                          - key
                          type: object
                        secret:
                          description: Secret containing data to use for the targets.
                          properties:
                            key:
                              description: The key of the secret to select from.  Must
                                be a valid secret key.
                              type: string
                            name:
                              description: 'Name of the referent. More info: https://kubernetes.io/docs/concepts/overview/working-with-objects/names/#names
                                TODO: Add other useful fields. apiVersion, kind, uid?'
                              type: string
                            optional:
                              description: Specify whether the Secret or its key must
                                be defined
                              type: boolean
                          required:
                          - key
                          type: object
                      type: object
                    certFile:
                      description: Path to the client cert file in the container for
                        the targets.
                      type: string
                    insecureSkipVerify:
                      description: Disable target certificate validation.
                      type: boolean
                    keyFile:
                      description: Path to the client key file in the container for
                        the targets.
                      type: string
                    keySecret:
                      description: Secret containing the client key file for the targets.
                      properties:
                        key:
                          description: The key of the secret to select from.  Must
                            be a valid secret key.
                          type: string
                        name:
                          description: 'Name of the referent. More info: https://kubernetes.io/docs/concepts/overview/working-with-objects/names/#names
                            TODO: Add other useful fields. apiVersion, kind, uid?'
                          type: string
                        optional:
                          description: Specify whether the Secret or its key must
                            be defined
                          type: boolean
                      required:
                      - key
                      type: object
                    serverName:
                      description: Used to verify the hostname for the targets.
                      type: string
                  type: object
                url:
                  description: URL of the endpoint to send samples to.
                  type: string
              required:
              - url
              type: object
            replicaCount:
              description: ReplicaCount is the expected size of the VMAlert cluster.
                The controller will eventually make the size of the running cluster
                equal to the expected size.
              format: int32
              type: integer
            resources:
              description: Resources container resource request and limits, https://kubernetes.io/docs/concepts/configuration/manage-resources-containers/
              properties:
                limits:
                  additionalProperties:
                    anyOf:
                    - type: integer
                    - type: string
                    pattern: ^(\+|-)?(([0-9]+(\.[0-9]*)?)|(\.[0-9]+))(([KMGTPE]i)|[numkMGTPE]|([eE](\+|-)?(([0-9]+(\.[0-9]*)?)|(\.[0-9]+))))?$
                    x-kubernetes-int-or-string: true
                  description: 'Limits describes the maximum amount of compute resources
                    allowed. More info: https://kubernetes.io/docs/concepts/configuration/manage-compute-resources-container/'
                  type: object
                requests:
                  additionalProperties:
                    anyOf:
                    - type: integer
                    - type: string
                    pattern: ^(\+|-)?(([0-9]+(\.[0-9]*)?)|(\.[0-9]+))(([KMGTPE]i)|[numkMGTPE]|([eE](\+|-)?(([0-9]+(\.[0-9]*)?)|(\.[0-9]+))))?$
                    x-kubernetes-int-or-string: true
                  description: 'Requests describes the minimum amount of compute resources
                    required. If Requests is omitted for a container, it defaults
                    to Limits if that is explicitly specified, otherwise to an implementation-defined
                    value. More info: https://kubernetes.io/docs/concepts/configuration/manage-compute-resources-container/'
                  type: object
              type: object
            ruleNamespaceSelector:
              description: RuleNamespaceSelector to be selected for VMRules discovery.
                If unspecified, only the same namespace as the vmalert object is in
                is used.
              properties:
                matchExpressions:
                  description: matchExpressions is a list of label selector requirements.
                    The requirements are ANDed.
                  items:
                    description: A label selector requirement is a selector that contains
                      values, a key, and an operator that relates the key and values.
                    properties:
                      key:
                        description: key is the label key that the selector applies
                          to.
                        type: string
                      operator:
                        description: operator represents a key's relationship to a
                          set of values. Valid operators are In, NotIn, Exists and
                          DoesNotExist.
                        type: string
                      values:
                        description: values is an array of string values. If the operator
                          is In or NotIn, the values array must be non-empty. If the
                          operator is Exists or DoesNotExist, the values array must
                          be empty. This array is replaced during a strategic merge
                          patch.
                        items:
                          type: string
                        type: array
                    required:
                    - key
                    - operator
                    type: object
                  type: array
                matchLabels:
                  additionalProperties:
                    type: string
                  description: matchLabels is a map of {key,value} pairs. A single
                    {key,value} in the matchLabels map is equivalent to an element
                    of matchExpressions, whose key field is "key", the operator is
                    "In", and the values array contains only "value". The requirements
                    are ANDed.
                  type: object
              type: object
            rulePath:
              description: 'RulePath to the file with alert rules. Supports patterns.
                Flag can be specified multiple times. Examples:         -rule /path/to/file.
                Path to a single file with alerting rules         -rule dir/*.yaml
                -rule /*.yaml. Relative path to all .yaml files in "dir" folder,        absolute
                path to all .yaml files in root. by default operator adds /etc/vmalert/configs/base/vmalert.yaml'
              items:
                type: string
              type: array
            ruleSelector:
              description: RuleSelector selector to select which VMRules to mount
                for loading alerting rules from.
              properties:
                matchExpressions:
                  description: matchExpressions is a list of label selector requirements.
                    The requirements are ANDed.
                  items:
                    description: A label selector requirement is a selector that contains
                      values, a key, and an operator that relates the key and values.
                    properties:
                      key:
                        description: key is the label key that the selector applies
                          to.
                        type: string
                      operator:
                        description: operator represents a key's relationship to a
                          set of values. Valid operators are In, NotIn, Exists and
                          DoesNotExist.
                        type: string
                      values:
                        description: values is an array of string values. If the operator
                          is In or NotIn, the values array must be non-empty. If the
                          operator is Exists or DoesNotExist, the values array must
                          be empty. This array is replaced during a strategic merge
                          patch.
                        items:
                          type: string
                        type: array
                    required:
                    - key
                    - operator
                    type: object
                  type: array
                matchLabels:
                  additionalProperties:
                    type: string
                  description: matchLabels is a map of {key,value} pairs. A single
                    {key,value} in the matchLabels map is equivalent to an element
                    of matchExpressions, whose key field is "key", the operator is
                    "In", and the values array contains only "value". The requirements
                    are ANDed.
                  type: object
              type: object
            secrets:
              description: Secrets is a list of Secrets in the same namespace as the
                VMAlert object, which shall be mounted into the VMAlert Pods. The
                Secrets are mounted into /etc/vmalert/secrets/<secret-name>.
              items:
                type: string
              type: array
            securityContext:
              description: SecurityContext holds pod-level security attributes and
                common container settings. This defaults to the default PodSecurityContext.
              properties:
                fsGroup:
                  description: "A special supplemental group that applies to all containers
                    in a pod. Some volume types allow the Kubelet to change the ownership
                    of that volume to be owned by the pod: \n 1. The owning GID will
                    be the FSGroup 2. The setgid bit is set (new files created in
                    the volume will be owned by FSGroup) 3. The permission bits are
                    OR'd with rw-rw---- \n If unset, the Kubelet will not modify the
                    ownership and permissions of any volume."
                  format: int64
                  type: integer
                fsGroupChangePolicy:
                  description: 'fsGroupChangePolicy defines behavior of changing ownership
                    and permission of the volume before being exposed inside Pod.
                    This field will only apply to volume types which support fsGroup
                    based ownership(and permissions). It will have no effect on ephemeral
                    volume types such as: secret, configmaps and emptydir. Valid values
                    are "OnRootMismatch" and "Always". If not specified defaults to
                    "Always".'
                  type: string
                runAsGroup:
                  description: The GID to run the entrypoint of the container process.
                    Uses runtime default if unset. May also be set in SecurityContext.  If
                    set in both SecurityContext and PodSecurityContext, the value
                    specified in SecurityContext takes precedence for that container.
                  format: int64
                  type: integer
                runAsNonRoot:
                  description: Indicates that the container must run as a non-root
                    user. If true, the Kubelet will validate the image at runtime
                    to ensure that it does not run as UID 0 (root) and fail to start
                    the container if it does. If unset or false, no such validation
                    will be performed. May also be set in SecurityContext.  If set
                    in both SecurityContext and PodSecurityContext, the value specified
                    in SecurityContext takes precedence.
                  type: boolean
                runAsUser:
                  description: The UID to run the entrypoint of the container process.
                    Defaults to user specified in image metadata if unspecified. May
                    also be set in SecurityContext.  If set in both SecurityContext
                    and PodSecurityContext, the value specified in SecurityContext
                    takes precedence for that container.
                  format: int64
                  type: integer
                seLinuxOptions:
                  description: The SELinux context to be applied to all containers.
                    If unspecified, the container runtime will allocate a random SELinux
                    context for each container.  May also be set in SecurityContext.  If
                    set in both SecurityContext and PodSecurityContext, the value
                    specified in SecurityContext takes precedence for that container.
                  properties:
                    level:
                      description: Level is SELinux level label that applies to the
                        container.
                      type: string
                    role:
                      description: Role is a SELinux role label that applies to the
                        container.
                      type: string
                    type:
                      description: Type is a SELinux type label that applies to the
                        container.
                      type: string
                    user:
                      description: User is a SELinux user label that applies to the
                        container.
                      type: string
                  type: object
                supplementalGroups:
                  description: A list of groups applied to the first process run in
                    each container, in addition to the container's primary GID.  If
                    unspecified, no groups will be added to any container.
                  items:
                    format: int64
                    type: integer
                  type: array
                sysctls:
                  description: Sysctls hold a list of namespaced sysctls used for
                    the pod. Pods with unsupported sysctls (by the container runtime)
                    might fail to launch.
                  items:
                    description: Sysctl defines a kernel parameter to be set
                    properties:
                      name:
                        description: Name of a property to set
                        type: string
                      value:
                        description: Value of a property to set
                        type: string
                    required:
                    - name
                    - value
                    type: object
                  type: array
                windowsOptions:
                  description: The Windows specific settings applied to all containers.
                    If unspecified, the options within a container's SecurityContext
                    will be used. If set in both SecurityContext and PodSecurityContext,
                    the value specified in SecurityContext takes precedence.
                  properties:
                    gmsaCredentialSpec:
                      description: GMSACredentialSpec is where the GMSA admission
                        webhook (https://github.com/kubernetes-sigs/windows-gmsa)
                        inlines the contents of the GMSA credential spec named by
                        the GMSACredentialSpecName field.
                      type: string
                    gmsaCredentialSpecName:
                      description: GMSACredentialSpecName is the name of the GMSA
                        credential spec to use.
                      type: string
                    runAsUserName:
                      description: The UserName in Windows to run the entrypoint of
                        the container process. Defaults to the user specified in image
                        metadata if unspecified. May also be set in PodSecurityContext.
                        If set in both SecurityContext and PodSecurityContext, the
                        value specified in SecurityContext takes precedence.
                      type: string
                  type: object
              type: object
            serviceAccountName:
              description: ServiceAccountName is the name of the ServiceAccount to
                use to run the VMAlert Pods.
              type: string
            tolerations:
              description: Tolerations If specified, the pod's tolerations.
              items:
                description: The pod this Toleration is attached to tolerates any
                  taint that matches the triple <key,value,effect> using the matching
                  operator <operator>.
                properties:
                  effect:
                    description: Effect indicates the taint effect to match. Empty
                      means match all taint effects. When specified, allowed values
                      are NoSchedule, PreferNoSchedule and NoExecute.
                    type: string
                  key:
                    description: Key is the taint key that the toleration applies
                      to. Empty means match all taint keys. If the key is empty, operator
                      must be Exists; this combination means to match all values and
                      all keys.
                    type: string
                  operator:
                    description: Operator represents a key's relationship to the value.
                      Valid operators are Exists and Equal. Defaults to Equal. Exists
                      is equivalent to wildcard for value, so that a pod can tolerate
                      all taints of a particular category.
                    type: string
                  tolerationSeconds:
                    description: TolerationSeconds represents the period of time the
                      toleration (which must be of effect NoExecute, otherwise this
                      field is ignored) tolerates the taint. By default, it is not
                      set, which means tolerate the taint forever (do not evict).
                      Zero and negative values will be treated as 0 (evict immediately)
                      by the system.
                    format: int64
                    type: integer
                  value:
                    description: Value is the taint value the toleration matches to.
                      If the operator is Exists, the value should be empty, otherwise
                      just a regular string.
                    type: string
                type: object
              type: array
            version:
              description: Version the VMAlert should be on.
              type: string
            volumeMounts:
              description: VolumeMounts allows configuration of additional VolumeMounts
                on the output Deployment definition. VolumeMounts specified will be
                appended to other VolumeMounts in the VMAlert container, that are
                generated as a result of StorageSpec objects.
              items:
                description: VolumeMount describes a mounting of a Volume within a
                  container.
                properties:
                  mountPath:
                    description: Path within the container at which the volume should
                      be mounted.  Must not contain ':'.
                    type: string
                  mountPropagation:
                    description: mountPropagation determines how mounts are propagated
                      from the host to container and the other way around. When not
                      set, MountPropagationNone is used. This field is beta in 1.10.
                    type: string
                  name:
                    description: This must match the Name of a Volume.
                    type: string
                  readOnly:
                    description: Mounted read-only if true, read-write otherwise (false
                      or unspecified). Defaults to false.
                    type: boolean
                  subPath:
                    description: Path within the volume from which the container's
                      volume should be mounted. Defaults to "" (volume's root).
                    type: string
                  subPathExpr:
                    description: Expanded path within the volume from which the container's
                      volume should be mounted. Behaves similarly to SubPath but environment
                      variable references $(VAR_NAME) are expanded using the container's
                      environment. Defaults to "" (volume's root). SubPathExpr and
                      SubPath are mutually exclusive.
                    type: string
                required:
                - mountPath
                - name
                type: object
              type: array
            volumes:
              description: Volumes allows configuration of additional volumes on the
                output Deployment definition. Volumes specified will be appended to
                other volumes that are generated as a result of StorageSpec objects.
              items:
                description: Volume represents a named volume in a pod that may be
                  accessed by any container in the pod.
                properties:
                  awsElasticBlockStore:
                    description: 'AWSElasticBlockStore represents an AWS Disk resource
                      that is attached to a kubelet''s host machine and then exposed
                      to the pod. More info: https://kubernetes.io/docs/concepts/storage/volumes#awselasticblockstore'
                    properties:
                      fsType:
                        description: 'Filesystem type of the volume that you want
                          to mount. Tip: Ensure that the filesystem type is supported
                          by the host operating system. Examples: "ext4", "xfs", "ntfs".
                          Implicitly inferred to be "ext4" if unspecified. More info:
                          https://kubernetes.io/docs/concepts/storage/volumes#awselasticblockstore
                          TODO: how do we prevent errors in the filesystem from compromising
                          the machine'
                        type: string
                      partition:
                        description: 'The partition in the volume that you want to
                          mount. If omitted, the default is to mount by volume name.
                          Examples: For volume /dev/sda1, you specify the partition
                          as "1". Similarly, the volume partition for /dev/sda is
                          "0" (or you can leave the property empty).'
                        format: int32
                        type: integer
                      readOnly:
                        description: 'Specify "true" to force and set the ReadOnly
                          property in VolumeMounts to "true". If omitted, the default
                          is "false". More info: https://kubernetes.io/docs/concepts/storage/volumes#awselasticblockstore'
                        type: boolean
                      volumeID:
                        description: 'Unique ID of the persistent disk resource in
                          AWS (Amazon EBS volume). More info: https://kubernetes.io/docs/concepts/storage/volumes#awselasticblockstore'
                        type: string
                    required:
                    - volumeID
                    type: object
                  azureDisk:
                    description: AzureDisk represents an Azure Data Disk mount on
                      the host and bind mount to the pod.
                    properties:
                      cachingMode:
                        description: 'Host Caching mode: None, Read Only, Read Write.'
                        type: string
                      diskName:
                        description: The Name of the data disk in the blob storage
                        type: string
                      diskURI:
                        description: The URI the data disk in the blob storage
                        type: string
                      fsType:
                        description: Filesystem type to mount. Must be a filesystem
                          type supported by the host operating system. Ex. "ext4",
                          "xfs", "ntfs". Implicitly inferred to be "ext4" if unspecified.
                        type: string
                      kind:
                        description: 'Expected values Shared: multiple blob disks
                          per storage account  Dedicated: single blob disk per storage
                          account  Managed: azure managed data disk (only in managed
                          availability set). defaults to shared'
                        type: string
                      readOnly:
                        description: Defaults to false (read/write). ReadOnly here
                          will force the ReadOnly setting in VolumeMounts.
                        type: boolean
                    required:
                    - diskName
                    - diskURI
                    type: object
                  azureFile:
                    description: AzureFile represents an Azure File Service mount
                      on the host and bind mount to the pod.
                    properties:
                      readOnly:
                        description: Defaults to false (read/write). ReadOnly here
                          will force the ReadOnly setting in VolumeMounts.
                        type: boolean
                      secretName:
                        description: the name of secret that contains Azure Storage
                          Account Name and Key
                        type: string
                      shareName:
                        description: Share Name
                        type: string
                    required:
                    - secretName
                    - shareName
                    type: object
                  cephfs:
                    description: CephFS represents a Ceph FS mount on the host that
                      shares a pod's lifetime
                    properties:
                      monitors:
                        description: 'Required: Monitors is a collection of Ceph monitors
                          More info: https://examples.k8s.io/volumes/cephfs/README.md#how-to-use-it'
                        items:
                          type: string
                        type: array
                      path:
                        description: 'Optional: Used as the mounted root, rather than
                          the full Ceph tree, default is /'
                        type: string
                      readOnly:
                        description: 'Optional: Defaults to false (read/write). ReadOnly
                          here will force the ReadOnly setting in VolumeMounts. More
                          info: https://examples.k8s.io/volumes/cephfs/README.md#how-to-use-it'
                        type: boolean
                      secretFile:
                        description: 'Optional: SecretFile is the path to key ring
                          for User, default is /etc/ceph/user.secret More info: https://examples.k8s.io/volumes/cephfs/README.md#how-to-use-it'
                        type: string
                      secretRef:
                        description: 'Optional: SecretRef is reference to the authentication
                          secret for User, default is empty. More info: https://examples.k8s.io/volumes/cephfs/README.md#how-to-use-it'
                        properties:
                          name:
                            description: 'Name of the referent. More info: https://kubernetes.io/docs/concepts/overview/working-with-objects/names/#names
                              TODO: Add other useful fields. apiVersion, kind, uid?'
                            type: string
                        type: object
                      user:
                        description: 'Optional: User is the rados user name, default
                          is admin More info: https://examples.k8s.io/volumes/cephfs/README.md#how-to-use-it'
                        type: string
                    required:
                    - monitors
                    type: object
                  cinder:
                    description: 'Cinder represents a cinder volume attached and mounted
                      on kubelets host machine. More info: https://examples.k8s.io/mysql-cinder-pd/README.md'
                    properties:
                      fsType:
                        description: 'Filesystem type to mount. Must be a filesystem
                          type supported by the host operating system. Examples: "ext4",
                          "xfs", "ntfs". Implicitly inferred to be "ext4" if unspecified.
                          More info: https://examples.k8s.io/mysql-cinder-pd/README.md'
                        type: string
                      readOnly:
                        description: 'Optional: Defaults to false (read/write). ReadOnly
                          here will force the ReadOnly setting in VolumeMounts. More
                          info: https://examples.k8s.io/mysql-cinder-pd/README.md'
                        type: boolean
                      secretRef:
                        description: 'Optional: points to a secret object containing
                          parameters used to connect to OpenStack.'
                        properties:
                          name:
                            description: 'Name of the referent. More info: https://kubernetes.io/docs/concepts/overview/working-with-objects/names/#names
                              TODO: Add other useful fields. apiVersion, kind, uid?'
                            type: string
                        type: object
                      volumeID:
                        description: 'volume id used to identify the volume in cinder.
                          More info: https://examples.k8s.io/mysql-cinder-pd/README.md'
                        type: string
                    required:
                    - volumeID
                    type: object
                  configMap:
                    description: ConfigMap represents a configMap that should populate
                      this volume
                    properties:
                      defaultMode:
                        description: 'Optional: mode bits to use on created files
                          by default. Must be a value between 0 and 0777. Defaults
                          to 0644. Directories within the path are not affected by
                          this setting. This might be in conflict with other options
                          that affect the file mode, like fsGroup, and the result
                          can be other mode bits set.'
                        format: int32
                        type: integer
                      items:
                        description: If unspecified, each key-value pair in the Data
                          field of the referenced ConfigMap will be projected into
                          the volume as a file whose name is the key and content is
                          the value. If specified, the listed keys will be projected
                          into the specified paths, and unlisted keys will not be
                          present. If a key is specified which is not present in the
                          ConfigMap, the volume setup will error unless it is marked
                          optional. Paths must be relative and may not contain the
                          '..' path or start with '..'.
                        items:
                          description: Maps a string key to a path within a volume.
                          properties:
                            key:
                              description: The key to project.
                              type: string
                            mode:
                              description: 'Optional: mode bits to use on this file,
                                must be a value between 0 and 0777. If not specified,
                                the volume defaultMode will be used. This might be
                                in conflict with other options that affect the file
                                mode, like fsGroup, and the result can be other mode
                                bits set.'
                              format: int32
                              type: integer
                            path:
                              description: The relative path of the file to map the
                                key to. May not be an absolute path. May not contain
                                the path element '..'. May not start with the string
                                '..'.
                              type: string
                          required:
                          - key
                          - path
                          type: object
                        type: array
                      name:
                        description: 'Name of the referent. More info: https://kubernetes.io/docs/concepts/overview/working-with-objects/names/#names
                          TODO: Add other useful fields. apiVersion, kind, uid?'
                        type: string
                      optional:
                        description: Specify whether the ConfigMap or its keys must
                          be defined
                        type: boolean
                    type: object
                  csi:
                    description: CSI (Container Storage Interface) represents storage
                      that is handled by an external CSI driver (Alpha feature).
                    properties:
                      driver:
                        description: Driver is the name of the CSI driver that handles
                          this volume. Consult with your admin for the correct name
                          as registered in the cluster.
                        type: string
                      fsType:
                        description: Filesystem type to mount. Ex. "ext4", "xfs",
                          "ntfs". If not provided, the empty value is passed to the
                          associated CSI driver which will determine the default filesystem
                          to apply.
                        type: string
                      nodePublishSecretRef:
                        description: NodePublishSecretRef is a reference to the secret
                          object containing sensitive information to pass to the CSI
                          driver to complete the CSI NodePublishVolume and NodeUnpublishVolume
                          calls. This field is optional, and  may be empty if no secret
                          is required. If the secret object contains more than one
                          secret, all secret references are passed.
                        properties:
                          name:
                            description: 'Name of the referent. More info: https://kubernetes.io/docs/concepts/overview/working-with-objects/names/#names
                              TODO: Add other useful fields. apiVersion, kind, uid?'
                            type: string
                        type: object
                      readOnly:
                        description: Specifies a read-only configuration for the volume.
                          Defaults to false (read/write).
                        type: boolean
                      volumeAttributes:
                        additionalProperties:
                          type: string
                        description: VolumeAttributes stores driver-specific properties
                          that are passed to the CSI driver. Consult your driver's
                          documentation for supported values.
                        type: object
                    required:
                    - driver
                    type: object
                  downwardAPI:
                    description: DownwardAPI represents downward API about the pod
                      that should populate this volume
                    properties:
                      defaultMode:
                        description: 'Optional: mode bits to use on created files
                          by default. Must be a value between 0 and 0777. Defaults
                          to 0644. Directories within the path are not affected by
                          this setting. This might be in conflict with other options
                          that affect the file mode, like fsGroup, and the result
                          can be other mode bits set.'
                        format: int32
                        type: integer
                      items:
                        description: Items is a list of downward API volume file
                        items:
                          description: DownwardAPIVolumeFile represents information
                            to create the file containing the pod field
                          properties:
                            fieldRef:
                              description: 'Required: Selects a field of the pod:
                                only annotations, labels, name and namespace are supported.'
                              properties:
                                apiVersion:
                                  description: Version of the schema the FieldPath
                                    is written in terms of, defaults to "v1".
                                  type: string
                                fieldPath:
                                  description: Path of the field to select in the
                                    specified API version.
                                  type: string
                              required:
                              - fieldPath
                              type: object
                            mode:
                              description: 'Optional: mode bits to use on this file,
                                must be a value between 0 and 0777. If not specified,
                                the volume defaultMode will be used. This might be
                                in conflict with other options that affect the file
                                mode, like fsGroup, and the result can be other mode
                                bits set.'
                              format: int32
                              type: integer
                            path:
                              description: 'Required: Path is  the relative path name
                                of the file to be created. Must not be absolute or
                                contain the ''..'' path. Must be utf-8 encoded. The
                                first item of the relative path must not start with
                                ''..'''
                              type: string
                            resourceFieldRef:
                              description: 'Selects a resource of the container: only
                                resources limits and requests (limits.cpu, limits.memory,
                                requests.cpu and requests.memory) are currently supported.'
                              properties:
                                containerName:
                                  description: 'Container name: required for volumes,
                                    optional for env vars'
                                  type: string
                                divisor:
                                  anyOf:
                                  - type: integer
                                  - type: string
                                  description: Specifies the output format of the
                                    exposed resources, defaults to "1"
                                  pattern: ^(\+|-)?(([0-9]+(\.[0-9]*)?)|(\.[0-9]+))(([KMGTPE]i)|[numkMGTPE]|([eE](\+|-)?(([0-9]+(\.[0-9]*)?)|(\.[0-9]+))))?$
                                  x-kubernetes-int-or-string: true
                                resource:
                                  description: 'Required: resource to select'
                                  type: string
                              required:
                              - resource
                              type: object
                          required:
                          - path
                          type: object
                        type: array
                    type: object
                  emptyDir:
                    description: 'EmptyDir represents a temporary directory that shares
                      a pod''s lifetime. More info: https://kubernetes.io/docs/concepts/storage/volumes#emptydir'
                    properties:
                      medium:
                        description: 'What type of storage medium should back this
                          directory. The default is "" which means to use the node''s
                          default medium. Must be an empty string (default) or Memory.
                          More info: https://kubernetes.io/docs/concepts/storage/volumes#emptydir'
                        type: string
                      sizeLimit:
                        anyOf:
                        - type: integer
                        - type: string
                        description: 'Total amount of local storage required for this
                          EmptyDir volume. The size limit is also applicable for memory
                          medium. The maximum usage on memory medium EmptyDir would
                          be the minimum value between the SizeLimit specified here
                          and the sum of memory limits of all containers in a pod.
                          The default is nil which means that the limit is undefined.
                          More info: http://kubernetes.io/docs/user-guide/volumes#emptydir'
                        pattern: ^(\+|-)?(([0-9]+(\.[0-9]*)?)|(\.[0-9]+))(([KMGTPE]i)|[numkMGTPE]|([eE](\+|-)?(([0-9]+(\.[0-9]*)?)|(\.[0-9]+))))?$
                        x-kubernetes-int-or-string: true
                    type: object
                  fc:
                    description: FC represents a Fibre Channel resource that is attached
                      to a kubelet's host machine and then exposed to the pod.
                    properties:
                      fsType:
                        description: 'Filesystem type to mount. Must be a filesystem
                          type supported by the host operating system. Ex. "ext4",
                          "xfs", "ntfs". Implicitly inferred to be "ext4" if unspecified.
                          TODO: how do we prevent errors in the filesystem from compromising
                          the machine'
                        type: string
                      lun:
                        description: 'Optional: FC target lun number'
                        format: int32
                        type: integer
                      readOnly:
                        description: 'Optional: Defaults to false (read/write). ReadOnly
                          here will force the ReadOnly setting in VolumeMounts.'
                        type: boolean
                      targetWWNs:
                        description: 'Optional: FC target worldwide names (WWNs)'
                        items:
                          type: string
                        type: array
                      wwids:
                        description: 'Optional: FC volume world wide identifiers (wwids)
                          Either wwids or combination of targetWWNs and lun must be
                          set, but not both simultaneously.'
                        items:
                          type: string
                        type: array
                    type: object
                  flexVolume:
                    description: FlexVolume represents a generic volume resource that
                      is provisioned/attached using an exec based plugin.
                    properties:
                      driver:
                        description: Driver is the name of the driver to use for this
                          volume.
                        type: string
                      fsType:
                        description: Filesystem type to mount. Must be a filesystem
                          type supported by the host operating system. Ex. "ext4",
                          "xfs", "ntfs". The default filesystem depends on FlexVolume
                          script.
                        type: string
                      options:
                        additionalProperties:
                          type: string
                        description: 'Optional: Extra command options if any.'
                        type: object
                      readOnly:
                        description: 'Optional: Defaults to false (read/write). ReadOnly
                          here will force the ReadOnly setting in VolumeMounts.'
                        type: boolean
                      secretRef:
                        description: 'Optional: SecretRef is reference to the secret
                          object containing sensitive information to pass to the plugin
                          scripts. This may be empty if no secret object is specified.
                          If the secret object contains more than one secret, all
                          secrets are passed to the plugin scripts.'
                        properties:
                          name:
                            description: 'Name of the referent. More info: https://kubernetes.io/docs/concepts/overview/working-with-objects/names/#names
                              TODO: Add other useful fields. apiVersion, kind, uid?'
                            type: string
                        type: object
                    required:
                    - driver
                    type: object
                  flocker:
                    description: Flocker represents a Flocker volume attached to a
                      kubelet's host machine. This depends on the Flocker control
                      service being running
                    properties:
                      datasetName:
                        description: Name of the dataset stored as metadata -> name
                          on the dataset for Flocker should be considered as deprecated
                        type: string
                      datasetUUID:
                        description: UUID of the dataset. This is unique identifier
                          of a Flocker dataset
                        type: string
                    type: object
                  gcePersistentDisk:
                    description: 'GCEPersistentDisk represents a GCE Disk resource
                      that is attached to a kubelet''s host machine and then exposed
                      to the pod. More info: https://kubernetes.io/docs/concepts/storage/volumes#gcepersistentdisk'
                    properties:
                      fsType:
                        description: 'Filesystem type of the volume that you want
                          to mount. Tip: Ensure that the filesystem type is supported
                          by the host operating system. Examples: "ext4", "xfs", "ntfs".
                          Implicitly inferred to be "ext4" if unspecified. More info:
                          https://kubernetes.io/docs/concepts/storage/volumes#gcepersistentdisk
                          TODO: how do we prevent errors in the filesystem from compromising
                          the machine'
                        type: string
                      partition:
                        description: 'The partition in the volume that you want to
                          mount. If omitted, the default is to mount by volume name.
                          Examples: For volume /dev/sda1, you specify the partition
                          as "1". Similarly, the volume partition for /dev/sda is
                          "0" (or you can leave the property empty). More info: https://kubernetes.io/docs/concepts/storage/volumes#gcepersistentdisk'
                        format: int32
                        type: integer
                      pdName:
                        description: 'Unique name of the PD resource in GCE. Used
                          to identify the disk in GCE. More info: https://kubernetes.io/docs/concepts/storage/volumes#gcepersistentdisk'
                        type: string
                      readOnly:
                        description: 'ReadOnly here will force the ReadOnly setting
                          in VolumeMounts. Defaults to false. More info: https://kubernetes.io/docs/concepts/storage/volumes#gcepersistentdisk'
                        type: boolean
                    required:
                    - pdName
                    type: object
                  gitRepo:
                    description: 'GitRepo represents a git repository at a particular
                      revision. DEPRECATED: GitRepo is deprecated. To provision a
                      container with a git repo, mount an EmptyDir into an InitContainer
                      that clones the repo using git, then mount the EmptyDir into
                      the Pod''s container.'
                    properties:
                      directory:
                        description: Target directory name. Must not contain or start
                          with '..'.  If '.' is supplied, the volume directory will
                          be the git repository.  Otherwise, if specified, the volume
                          will contain the git repository in the subdirectory with
                          the given name.
                        type: string
                      repository:
                        description: Repository URL
                        type: string
                      revision:
                        description: Commit hash for the specified revision.
                        type: string
                    required:
                    - repository
                    type: object
                  glusterfs:
                    description: 'Glusterfs represents a Glusterfs mount on the host
                      that shares a pod''s lifetime. More info: https://examples.k8s.io/volumes/glusterfs/README.md'
                    properties:
                      endpoints:
                        description: 'EndpointsName is the endpoint name that details
                          Glusterfs topology. More info: https://examples.k8s.io/volumes/glusterfs/README.md#create-a-pod'
                        type: string
                      path:
                        description: 'Path is the Glusterfs volume path. More info:
                          https://examples.k8s.io/volumes/glusterfs/README.md#create-a-pod'
                        type: string
                      readOnly:
                        description: 'ReadOnly here will force the Glusterfs volume
                          to be mounted with read-only permissions. Defaults to false.
                          More info: https://examples.k8s.io/volumes/glusterfs/README.md#create-a-pod'
                        type: boolean
                    required:
                    - endpoints
                    - path
                    type: object
                  hostPath:
                    description: 'HostPath represents a pre-existing file or directory
                      on the host machine that is directly exposed to the container.
                      This is generally used for system agents or other privileged
                      things that are allowed to see the host machine. Most containers
                      will NOT need this. More info: https://kubernetes.io/docs/concepts/storage/volumes#hostpath
                      --- TODO(jonesdl) We need to restrict who can use host directory
                      mounts and who can/can not mount host directories as read/write.'
                    properties:
                      path:
                        description: 'Path of the directory on the host. If the path
                          is a symlink, it will follow the link to the real path.
                          More info: https://kubernetes.io/docs/concepts/storage/volumes#hostpath'
                        type: string
                      type:
                        description: 'Type for HostPath Volume Defaults to "" More
                          info: https://kubernetes.io/docs/concepts/storage/volumes#hostpath'
                        type: string
                    required:
                    - path
                    type: object
                  iscsi:
                    description: 'ISCSI represents an ISCSI Disk resource that is
                      attached to a kubelet''s host machine and then exposed to the
                      pod. More info: https://examples.k8s.io/volumes/iscsi/README.md'
                    properties:
                      chapAuthDiscovery:
                        description: whether support iSCSI Discovery CHAP authentication
                        type: boolean
                      chapAuthSession:
                        description: whether support iSCSI Session CHAP authentication
                        type: boolean
                      fsType:
                        description: 'Filesystem type of the volume that you want
                          to mount. Tip: Ensure that the filesystem type is supported
                          by the host operating system. Examples: "ext4", "xfs", "ntfs".
                          Implicitly inferred to be "ext4" if unspecified. More info:
                          https://kubernetes.io/docs/concepts/storage/volumes#iscsi
                          TODO: how do we prevent errors in the filesystem from compromising
                          the machine'
                        type: string
                      initiatorName:
                        description: Custom iSCSI Initiator Name. If initiatorName
                          is specified with iscsiInterface simultaneously, new iSCSI
                          interface <target portal>:<volume name> will be created
                          for the connection.
                        type: string
                      iqn:
                        description: Target iSCSI Qualified Name.
                        type: string
                      iscsiInterface:
                        description: iSCSI Interface Name that uses an iSCSI transport.
                          Defaults to 'default' (tcp).
                        type: string
                      lun:
                        description: iSCSI Target Lun number.
                        format: int32
                        type: integer
                      portals:
                        description: iSCSI Target Portal List. The portal is either
                          an IP or ip_addr:port if the port is other than default
                          (typically TCP ports 860 and 3260).
                        items:
                          type: string
                        type: array
                      readOnly:
                        description: ReadOnly here will force the ReadOnly setting
                          in VolumeMounts. Defaults to false.
                        type: boolean
                      secretRef:
                        description: CHAP Secret for iSCSI target and initiator authentication
                        properties:
                          name:
                            description: 'Name of the referent. More info: https://kubernetes.io/docs/concepts/overview/working-with-objects/names/#names
                              TODO: Add other useful fields. apiVersion, kind, uid?'
                            type: string
                        type: object
                      targetPortal:
                        description: iSCSI Target Portal. The Portal is either an
                          IP or ip_addr:port if the port is other than default (typically
                          TCP ports 860 and 3260).
                        type: string
                    required:
                    - iqn
                    - lun
                    - targetPortal
                    type: object
                  name:
                    description: 'Volume''s name. Must be a DNS_LABEL and unique within
                      the pod. More info: https://kubernetes.io/docs/concepts/overview/working-with-objects/names/#names'
                    type: string
                  nfs:
                    description: 'NFS represents an NFS mount on the host that shares
                      a pod''s lifetime More info: https://kubernetes.io/docs/concepts/storage/volumes#nfs'
                    properties:
                      path:
                        description: 'Path that is exported by the NFS server. More
                          info: https://kubernetes.io/docs/concepts/storage/volumes#nfs'
                        type: string
                      readOnly:
                        description: 'ReadOnly here will force the NFS export to be
                          mounted with read-only permissions. Defaults to false. More
                          info: https://kubernetes.io/docs/concepts/storage/volumes#nfs'
                        type: boolean
                      server:
                        description: 'Server is the hostname or IP address of the
                          NFS server. More info: https://kubernetes.io/docs/concepts/storage/volumes#nfs'
                        type: string
                    required:
                    - path
                    - server
                    type: object
                  persistentVolumeClaim:
                    description: 'PersistentVolumeClaimVolumeSource represents a reference
                      to a PersistentVolumeClaim in the same namespace. More info:
                      https://kubernetes.io/docs/concepts/storage/persistent-volumes#persistentvolumeclaims'
                    properties:
                      claimName:
                        description: 'ClaimName is the name of a PersistentVolumeClaim
                          in the same namespace as the pod using this volume. More
                          info: https://kubernetes.io/docs/concepts/storage/persistent-volumes#persistentvolumeclaims'
                        type: string
                      readOnly:
                        description: Will force the ReadOnly setting in VolumeMounts.
                          Default false.
                        type: boolean
                    required:
                    - claimName
                    type: object
                  photonPersistentDisk:
                    description: PhotonPersistentDisk represents a PhotonController
                      persistent disk attached and mounted on kubelets host machine
                    properties:
                      fsType:
                        description: Filesystem type to mount. Must be a filesystem
                          type supported by the host operating system. Ex. "ext4",
                          "xfs", "ntfs". Implicitly inferred to be "ext4" if unspecified.
                        type: string
                      pdID:
                        description: ID that identifies Photon Controller persistent
                          disk
                        type: string
                    required:
                    - pdID
                    type: object
                  portworxVolume:
                    description: PortworxVolume represents a portworx volume attached
                      and mounted on kubelets host machine
                    properties:
                      fsType:
                        description: FSType represents the filesystem type to mount
                          Must be a filesystem type supported by the host operating
                          system. Ex. "ext4", "xfs". Implicitly inferred to be "ext4"
                          if unspecified.
                        type: string
                      readOnly:
                        description: Defaults to false (read/write). ReadOnly here
                          will force the ReadOnly setting in VolumeMounts.
                        type: boolean
                      volumeID:
                        description: VolumeID uniquely identifies a Portworx volume
                        type: string
                    required:
                    - volumeID
                    type: object
                  projected:
                    description: Items for all in one resources secrets, configmaps,
                      and downward API
                    properties:
                      defaultMode:
                        description: Mode bits to use on created files by default.
                          Must be a value between 0 and 0777. Directories within the
                          path are not affected by this setting. This might be in
                          conflict with other options that affect the file mode, like
                          fsGroup, and the result can be other mode bits set.
                        format: int32
                        type: integer
                      sources:
                        description: list of volume projections
                        items:
                          description: Projection that may be projected along with
                            other supported volume types
                          properties:
                            configMap:
                              description: information about the configMap data to
                                project
                              properties:
                                items:
                                  description: If unspecified, each key-value pair
                                    in the Data field of the referenced ConfigMap
                                    will be projected into the volume as a file whose
                                    name is the key and content is the value. If specified,
                                    the listed keys will be projected into the specified
                                    paths, and unlisted keys will not be present.
                                    If a key is specified which is not present in
                                    the ConfigMap, the volume setup will error unless
                                    it is marked optional. Paths must be relative
                                    and may not contain the '..' path or start with
                                    '..'.
                                  items:
                                    description: Maps a string key to a path within
                                      a volume.
                                    properties:
                                      key:
                                        description: The key to project.
                                        type: string
                                      mode:
                                        description: 'Optional: mode bits to use on
                                          this file, must be a value between 0 and
                                          0777. If not specified, the volume defaultMode
                                          will be used. This might be in conflict
                                          with other options that affect the file
                                          mode, like fsGroup, and the result can be
                                          other mode bits set.'
                                        format: int32
                                        type: integer
                                      path:
                                        description: The relative path of the file
                                          to map the key to. May not be an absolute
                                          path. May not contain the path element '..'.
                                          May not start with the string '..'.
                                        type: string
                                    required:
                                    - key
                                    - path
                                    type: object
                                  type: array
                                name:
                                  description: 'Name of the referent. More info: https://kubernetes.io/docs/concepts/overview/working-with-objects/names/#names
                                    TODO: Add other useful fields. apiVersion, kind,
                                    uid?'
                                  type: string
                                optional:
                                  description: Specify whether the ConfigMap or its
                                    keys must be defined
                                  type: boolean
                              type: object
                            downwardAPI:
                              description: information about the downwardAPI data
                                to project
                              properties:
                                items:
                                  description: Items is a list of DownwardAPIVolume
                                    file
                                  items:
                                    description: DownwardAPIVolumeFile represents
                                      information to create the file containing the
                                      pod field
                                    properties:
                                      fieldRef:
                                        description: 'Required: Selects a field of
                                          the pod: only annotations, labels, name
                                          and namespace are supported.'
                                        properties:
                                          apiVersion:
                                            description: Version of the schema the
                                              FieldPath is written in terms of, defaults
                                              to "v1".
                                            type: string
                                          fieldPath:
                                            description: Path of the field to select
                                              in the specified API version.
                                            type: string
                                        required:
                                        - fieldPath
                                        type: object
                                      mode:
                                        description: 'Optional: mode bits to use on
                                          this file, must be a value between 0 and
                                          0777. If not specified, the volume defaultMode
                                          will be used. This might be in conflict
                                          with other options that affect the file
                                          mode, like fsGroup, and the result can be
                                          other mode bits set.'
                                        format: int32
                                        type: integer
                                      path:
                                        description: 'Required: Path is  the relative
                                          path name of the file to be created. Must
                                          not be absolute or contain the ''..'' path.
                                          Must be utf-8 encoded. The first item of
                                          the relative path must not start with ''..'''
                                        type: string
                                      resourceFieldRef:
                                        description: 'Selects a resource of the container:
                                          only resources limits and requests (limits.cpu,
                                          limits.memory, requests.cpu and requests.memory)
                                          are currently supported.'
                                        properties:
                                          containerName:
                                            description: 'Container name: required
                                              for volumes, optional for env vars'
                                            type: string
                                          divisor:
                                            anyOf:
                                            - type: integer
                                            - type: string
                                            description: Specifies the output format
                                              of the exposed resources, defaults to
                                              "1"
                                            pattern: ^(\+|-)?(([0-9]+(\.[0-9]*)?)|(\.[0-9]+))(([KMGTPE]i)|[numkMGTPE]|([eE](\+|-)?(([0-9]+(\.[0-9]*)?)|(\.[0-9]+))))?$
                                            x-kubernetes-int-or-string: true
                                          resource:
                                            description: 'Required: resource to select'
                                            type: string
                                        required:
                                        - resource
                                        type: object
                                    required:
                                    - path
                                    type: object
                                  type: array
                              type: object
                            secret:
                              description: information about the secret data to project
                              properties:
                                items:
                                  description: If unspecified, each key-value pair
                                    in the Data field of the referenced Secret will
                                    be projected into the volume as a file whose name
                                    is the key and content is the value. If specified,
                                    the listed keys will be projected into the specified
                                    paths, and unlisted keys will not be present.
                                    If a key is specified which is not present in
                                    the Secret, the volume setup will error unless
                                    it is marked optional. Paths must be relative
                                    and may not contain the '..' path or start with
                                    '..'.
                                  items:
                                    description: Maps a string key to a path within
                                      a volume.
                                    properties:
                                      key:
                                        description: The key to project.
                                        type: string
                                      mode:
                                        description: 'Optional: mode bits to use on
                                          this file, must be a value between 0 and
                                          0777. If not specified, the volume defaultMode
                                          will be used. This might be in conflict
                                          with other options that affect the file
                                          mode, like fsGroup, and the result can be
                                          other mode bits set.'
                                        format: int32
                                        type: integer
                                      path:
                                        description: The relative path of the file
                                          to map the key to. May not be an absolute
                                          path. May not contain the path element '..'.
                                          May not start with the string '..'.
                                        type: string
                                    required:
                                    - key
                                    - path
                                    type: object
                                  type: array
                                name:
                                  description: 'Name of the referent. More info: https://kubernetes.io/docs/concepts/overview/working-with-objects/names/#names
                                    TODO: Add other useful fields. apiVersion, kind,
                                    uid?'
                                  type: string
                                optional:
                                  description: Specify whether the Secret or its key
                                    must be defined
                                  type: boolean
                              type: object
                            serviceAccountToken:
                              description: information about the serviceAccountToken
                                data to project
                              properties:
                                audience:
                                  description: Audience is the intended audience of
                                    the token. A recipient of a token must identify
                                    itself with an identifier specified in the audience
                                    of the token, and otherwise should reject the
                                    token. The audience defaults to the identifier
                                    of the apiserver.
                                  type: string
                                expirationSeconds:
                                  description: ExpirationSeconds is the requested
                                    duration of validity of the service account token.
                                    As the token approaches expiration, the kubelet
                                    volume plugin will proactively rotate the service
                                    account token. The kubelet will start trying to
                                    rotate the token if the token is older than 80
                                    percent of its time to live or if the token is
                                    older than 24 hours.Defaults to 1 hour and must
                                    be at least 10 minutes.
                                  format: int64
                                  type: integer
                                path:
                                  description: Path is the path relative to the mount
                                    point of the file to project the token into.
                                  type: string
                              required:
                              - path
                              type: object
                          type: object
                        type: array
                    required:
                    - sources
                    type: object
                  quobyte:
                    description: Quobyte represents a Quobyte mount on the host that
                      shares a pod's lifetime
                    properties:
                      group:
                        description: Group to map volume access to Default is no group
                        type: string
                      readOnly:
                        description: ReadOnly here will force the Quobyte volume to
                          be mounted with read-only permissions. Defaults to false.
                        type: boolean
                      registry:
                        description: Registry represents a single or multiple Quobyte
                          Registry services specified as a string as host:port pair
                          (multiple entries are separated with commas) which acts
                          as the central registry for volumes
                        type: string
                      tenant:
                        description: Tenant owning the given Quobyte volume in the
                          Backend Used with dynamically provisioned Quobyte volumes,
                          value is set by the plugin
                        type: string
                      user:
                        description: User to map volume access to Defaults to serivceaccount
                          user
                        type: string
                      volume:
                        description: Volume is a string that references an already
                          created Quobyte volume by name.
                        type: string
                    required:
                    - registry
                    - volume
                    type: object
                  rbd:
                    description: 'RBD represents a Rados Block Device mount on the
                      host that shares a pod''s lifetime. More info: https://examples.k8s.io/volumes/rbd/README.md'
                    properties:
                      fsType:
                        description: 'Filesystem type of the volume that you want
                          to mount. Tip: Ensure that the filesystem type is supported
                          by the host operating system. Examples: "ext4", "xfs", "ntfs".
                          Implicitly inferred to be "ext4" if unspecified. More info:
                          https://kubernetes.io/docs/concepts/storage/volumes#rbd
                          TODO: how do we prevent errors in the filesystem from compromising
                          the machine'
                        type: string
                      image:
                        description: 'The rados image name. More info: https://examples.k8s.io/volumes/rbd/README.md#how-to-use-it'
                        type: string
                      keyring:
                        description: 'Keyring is the path to key ring for RBDUser.
                          Default is /etc/ceph/keyring. More info: https://examples.k8s.io/volumes/rbd/README.md#how-to-use-it'
                        type: string
                      monitors:
                        description: 'A collection of Ceph monitors. More info: https://examples.k8s.io/volumes/rbd/README.md#how-to-use-it'
                        items:
                          type: string
                        type: array
                      pool:
                        description: 'The rados pool name. Default is rbd. More info:
                          https://examples.k8s.io/volumes/rbd/README.md#how-to-use-it'
                        type: string
                      readOnly:
                        description: 'ReadOnly here will force the ReadOnly setting
                          in VolumeMounts. Defaults to false. More info: https://examples.k8s.io/volumes/rbd/README.md#how-to-use-it'
                        type: boolean
                      secretRef:
                        description: 'SecretRef is name of the authentication secret
                          for RBDUser. If provided overrides keyring. Default is nil.
                          More info: https://examples.k8s.io/volumes/rbd/README.md#how-to-use-it'
                        properties:
                          name:
                            description: 'Name of the referent. More info: https://kubernetes.io/docs/concepts/overview/working-with-objects/names/#names
                              TODO: Add other useful fields. apiVersion, kind, uid?'
                            type: string
                        type: object
                      user:
                        description: 'The rados user name. Default is admin. More
                          info: https://examples.k8s.io/volumes/rbd/README.md#how-to-use-it'
                        type: string
                    required:
                    - image
                    - monitors
                    type: object
                  scaleIO:
                    description: ScaleIO represents a ScaleIO persistent volume attached
                      and mounted on Kubernetes nodes.
                    properties:
                      fsType:
                        description: Filesystem type to mount. Must be a filesystem
                          type supported by the host operating system. Ex. "ext4",
                          "xfs", "ntfs". Default is "xfs".
                        type: string
                      gateway:
                        description: The host address of the ScaleIO API Gateway.
                        type: string
                      protectionDomain:
                        description: The name of the ScaleIO Protection Domain for
                          the configured storage.
                        type: string
                      readOnly:
                        description: Defaults to false (read/write). ReadOnly here
                          will force the ReadOnly setting in VolumeMounts.
                        type: boolean
                      secretRef:
                        description: SecretRef references to the secret for ScaleIO
                          user and other sensitive information. If this is not provided,
                          Login operation will fail.
                        properties:
                          name:
                            description: 'Name of the referent. More info: https://kubernetes.io/docs/concepts/overview/working-with-objects/names/#names
                              TODO: Add other useful fields. apiVersion, kind, uid?'
                            type: string
                        type: object
                      sslEnabled:
                        description: Flag to enable/disable SSL communication with
                          Gateway, default false
                        type: boolean
                      storageMode:
                        description: Indicates whether the storage for a volume should
                          be ThickProvisioned or ThinProvisioned. Default is ThinProvisioned.
                        type: string
                      storagePool:
                        description: The ScaleIO Storage Pool associated with the
                          protection domain.
                        type: string
                      system:
                        description: The name of the storage system as configured
                          in ScaleIO.
                        type: string
                      volumeName:
                        description: The name of a volume already created in the ScaleIO
                          system that is associated with this volume source.
                        type: string
                    required:
                    - gateway
                    - secretRef
                    - system
                    type: object
                  secret:
                    description: 'Secret represents a secret that should populate
                      this volume. More info: https://kubernetes.io/docs/concepts/storage/volumes#secret'
                    properties:
                      defaultMode:
                        description: 'Optional: mode bits to use on created files
                          by default. Must be a value between 0 and 0777. Defaults
                          to 0644. Directories within the path are not affected by
                          this setting. This might be in conflict with other options
                          that affect the file mode, like fsGroup, and the result
                          can be other mode bits set.'
                        format: int32
                        type: integer
                      items:
                        description: If unspecified, each key-value pair in the Data
                          field of the referenced Secret will be projected into the
                          volume as a file whose name is the key and content is the
                          value. If specified, the listed keys will be projected into
                          the specified paths, and unlisted keys will not be present.
                          If a key is specified which is not present in the Secret,
                          the volume setup will error unless it is marked optional.
                          Paths must be relative and may not contain the '..' path
                          or start with '..'.
                        items:
                          description: Maps a string key to a path within a volume.
                          properties:
                            key:
                              description: The key to project.
                              type: string
                            mode:
                              description: 'Optional: mode bits to use on this file,
                                must be a value between 0 and 0777. If not specified,
                                the volume defaultMode will be used. This might be
                                in conflict with other options that affect the file
                                mode, like fsGroup, and the result can be other mode
                                bits set.'
                              format: int32
                              type: integer
                            path:
                              description: The relative path of the file to map the
                                key to. May not be an absolute path. May not contain
                                the path element '..'. May not start with the string
                                '..'.
                              type: string
                          required:
                          - key
                          - path
                          type: object
                        type: array
                      optional:
                        description: Specify whether the Secret or its keys must be
                          defined
                        type: boolean
                      secretName:
                        description: 'Name of the secret in the pod''s namespace to
                          use. More info: https://kubernetes.io/docs/concepts/storage/volumes#secret'
                        type: string
                    type: object
                  storageos:
                    description: StorageOS represents a StorageOS volume attached
                      and mounted on Kubernetes nodes.
                    properties:
                      fsType:
                        description: Filesystem type to mount. Must be a filesystem
                          type supported by the host operating system. Ex. "ext4",
                          "xfs", "ntfs". Implicitly inferred to be "ext4" if unspecified.
                        type: string
                      readOnly:
                        description: Defaults to false (read/write). ReadOnly here
                          will force the ReadOnly setting in VolumeMounts.
                        type: boolean
                      secretRef:
                        description: SecretRef specifies the secret to use for obtaining
                          the StorageOS API credentials.  If not specified, default
                          values will be attempted.
                        properties:
                          name:
                            description: 'Name of the referent. More info: https://kubernetes.io/docs/concepts/overview/working-with-objects/names/#names
                              TODO: Add other useful fields. apiVersion, kind, uid?'
                            type: string
                        type: object
                      volumeName:
                        description: VolumeName is the human-readable name of the
                          StorageOS volume.  Volume names are only unique within a
                          namespace.
                        type: string
                      volumeNamespace:
                        description: VolumeNamespace specifies the scope of the volume
                          within StorageOS.  If no namespace is specified then the
                          Pod's namespace will be used.  This allows the Kubernetes
                          name scoping to be mirrored within StorageOS for tighter
                          integration. Set VolumeName to any name to override the
                          default behaviour. Set to "default" if you are not using
                          namespaces within StorageOS. Namespaces that do not pre-exist
                          within StorageOS will be created.
                        type: string
                    type: object
                  vsphereVolume:
                    description: VsphereVolume represents a vSphere volume attached
                      and mounted on kubelets host machine
                    properties:
                      fsType:
                        description: Filesystem type to mount. Must be a filesystem
                          type supported by the host operating system. Ex. "ext4",
                          "xfs", "ntfs". Implicitly inferred to be "ext4" if unspecified.
                        type: string
                      storagePolicyID:
                        description: Storage Policy Based Management (SPBM) profile
                          ID associated with the StoragePolicyName.
                        type: string
                      storagePolicyName:
                        description: Storage Policy Based Management (SPBM) profile
                          name.
                        type: string
                      volumePath:
                        description: Path that identifies vSphere volume vmdk
                        type: string
                    required:
                    - volumePath
                    type: object
                required:
                - name
                type: object
              type: array
          required:
          - datasource
          - notifier
          type: object
        status:
          description: VmAlertStatus defines the observed state of VmAlert
          properties:
            availableReplicas:
              description: AvailableReplicas Total number of available pods (ready
                for at least minReadySeconds) targeted by this VMAlert cluster.
              format: int32
              type: integer
            replicas:
              description: ReplicaCount Total number of non-terminated pods targeted
                by this VMAlert cluster (their labels match the selector).
              format: int32
              type: integer
            unavailableReplicas:
              description: UnavailableReplicas Total number of unavailable pods targeted
                by this VMAlert cluster.
              format: int32
              type: integer
            updatedReplicas:
              description: UpdatedReplicas Total number of non-terminated pods targeted
                by this VMAlert cluster that have the desired version spec.
              format: int32
              type: integer
          required:
          - availableReplicas
          - replicas
          - unavailableReplicas
          - updatedReplicas
          type: object
      type: object
  version: v1beta1
  versions:
  - name: v1beta1
    served: true
    storage: true
status:
  acceptedNames:
    kind: ""
    plural: ""
  conditions: []
  storedVersions: []<|MERGE_RESOLUTION|>--- conflicted
+++ resolved
@@ -619,21 +619,6 @@
               description: Containers property allows to inject additions sidecars.
                 It can be useful for proxies, backup, etc.
               items:
-<<<<<<< HEAD
-                description: A single application container that you want to run within a pod.
-                required:
-                  - name
-                type: object
-              type: array
-            datasource:
-              description: Datasource Victoria Metrics or VMSelect url. Required parameter. e.g. http://127.0.0.1:8428
-              properties:
-                basicAuth:
-                  description: BasicAuth allow datasource to authenticate over basic authentication
-                  properties:
-                    password:
-                      description: The secret in the service scrape namespace that contains the password for authentication.
-=======
                 description: A single application container that you want to run within
                   a pod.
                 properties:
@@ -667,27 +652,10 @@
                     items:
                       description: EnvVar represents an environment variable present
                         in a Container.
->>>>>>> cf4a27f4
                       properties:
                         name:
-<<<<<<< HEAD
-                          description: 'Name of the referent. More info: https://kubernetes.io/docs/concepts/overview/working-with-objects/names/#names TODO: Add other useful fields. apiVersion, kind, uid?'
-                          type: string
-                        optional:
-                          description: Specify whether the Secret or its key must be defined
-                          type: boolean
-                      required:
-                        - key
-                      type: object
-                    username:
-                      description: The secret in the service scrape namespace that contains the username for authentication.
-                      properties:
-                        key:
-                          description: The key of the secret to select from.  Must be a valid secret key.
-=======
                           description: Name of the environment variable. Must be a
                             C_IDENTIFIER.
->>>>>>> cf4a27f4
                           type: string
                         value:
                           description: 'Variable references $(VAR_NAME) are expanded
@@ -1702,7 +1670,7 @@
                     authentication
                   properties:
                     password:
-                      description: The secret in the service monitor namespace that
+                      description: The secret in the service scrape namespace that
                         contains the password for authentication.
                       properties:
                         key:
@@ -1721,7 +1689,7 @@
                       - key
                       type: object
                     username:
-                      description: The secret in the service monitor namespace that
+                      description: The secret in the service scrape namespace that
                         contains the username for authentication.
                       properties:
                         key:
@@ -3087,12 +3055,8 @@
                     authentication
                   properties:
                     password:
-<<<<<<< HEAD
-                      description: The secret in the service scrape namespace that contains the password for authentication.
-=======
-                      description: The secret in the service monitor namespace that
+                      description: The secret in the service scrape namespace that
                         contains the password for authentication.
->>>>>>> cf4a27f4
                       properties:
                         key:
                           description: The key of the secret to select from.  Must
@@ -3110,12 +3074,8 @@
                       - key
                       type: object
                     username:
-<<<<<<< HEAD
-                      description: The secret in the service scrape namespace that contains the username for authentication.
-=======
-                      description: The secret in the service monitor namespace that
+                      description: The secret in the service scrape namespace that
                         contains the username for authentication.
->>>>>>> cf4a27f4
                       properties:
                         key:
                           description: The key of the secret to select from.  Must
@@ -3302,12 +3262,8 @@
                     authentication
                   properties:
                     password:
-<<<<<<< HEAD
-                      description: The secret in the service scrape namespace that contains the password for authentication.
-=======
-                      description: The secret in the service monitor namespace that
+                      description: The secret in the service scrape namespace that
                         contains the password for authentication.
->>>>>>> cf4a27f4
                       properties:
                         key:
                           description: The key of the secret to select from.  Must
@@ -3325,12 +3281,8 @@
                       - key
                       type: object
                     username:
-<<<<<<< HEAD
-                      description: The secret in the service scrape namespace that contains the username for authentication.
-=======
-                      description: The secret in the service monitor namespace that
+                      description: The secret in the service scrape namespace that
                         contains the username for authentication.
->>>>>>> cf4a27f4
                       properties:
                         key:
                           description: The key of the secret to select from.  Must
@@ -3489,12 +3441,8 @@
                     authentication
                   properties:
                     password:
-<<<<<<< HEAD
-                      description: The secret in the service scrape namespace that contains the password for authentication.
-=======
-                      description: The secret in the service monitor namespace that
+                      description: The secret in the service scrape namespace that
                         contains the password for authentication.
->>>>>>> cf4a27f4
                       properties:
                         key:
                           description: The key of the secret to select from.  Must
@@ -3512,12 +3460,8 @@
                       - key
                       type: object
                     username:
-<<<<<<< HEAD
-                      description: The secret in the service scrape namespace that contains the username for authentication.
-=======
-                      description: The secret in the service monitor namespace that
+                      description: The secret in the service scrape namespace that
                         contains the username for authentication.
->>>>>>> cf4a27f4
                       properties:
                         key:
                           description: The key of the secret to select from.  Must
