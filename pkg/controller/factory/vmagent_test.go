--- conflicted
+++ resolved
@@ -1,5 +1,4 @@
-<<<<<<< HEAD
-package factory
+package factor
 
 import (
 	"context"
@@ -213,7 +212,4 @@
 
 		})
 	}
-}
-=======
-package factory
->>>>>>> 5de89cf6
+}