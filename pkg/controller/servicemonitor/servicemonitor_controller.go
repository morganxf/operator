package servicemonitor

import (
	"context"
	"github.com/VictoriaMetrics/operator/conf"
	monitoringv1beta1 "github.com/VictoriaMetrics/operator/pkg/apis/monitoring/v1beta1"
	"github.com/VictoriaMetrics/operator/pkg/controller/factory"
	"github.com/go-logr/logr"
	"k8s.io/client-go/kubernetes"

	monitoringv1 "github.com/VictoriaMetrics/operator/pkg/apis/monitoring/v1"
	"k8s.io/apimachinery/pkg/api/errors"
	"k8s.io/apimachinery/pkg/runtime"
	"sigs.k8s.io/controller-runtime/pkg/client"
	"sigs.k8s.io/controller-runtime/pkg/controller"
	"sigs.k8s.io/controller-runtime/pkg/handler"
	logf "sigs.k8s.io/controller-runtime/pkg/log"
	"sigs.k8s.io/controller-runtime/pkg/manager"
	"sigs.k8s.io/controller-runtime/pkg/reconcile"
	"sigs.k8s.io/controller-runtime/pkg/source"
)

var log = logf.Log.WithName("controller_servicemonitor")

/**
* USER ACTION REQUIRED: This is a scaffold file intended for the user to modify with their own Controller
* business logic.  Delete these comments after modifying this file.*
 */

// Add creates a new ServiceMonitor Controller and adds it to the Manager. The Manager will set fields on the Controller
// and Start it when the Manager is Started.
func Add(mgr manager.Manager) error {
	return add(mgr, newReconciler(mgr))
}

// newReconciler returns a new reconcile.Reconciler
func newReconciler(mgr manager.Manager) reconcile.Reconciler {
	return &ReconcileServiceMonitor{
		client:  mgr.GetClient(),
		scheme:  mgr.GetScheme(),
		kclient: kubernetes.NewForConfigOrDie(mgr.GetConfig()),
		l:       log,
		opConf:  conf.MustGetBaseConfig(),
	}
}

// add adds a new Controller to mgr with r as the reconcile.Reconciler
func add(mgr manager.Manager, r reconcile.Reconciler) error {
	// Create a new controller
	c, err := controller.New("servicemonitor-controller", mgr, controller.Options{Reconciler: r})
	if err != nil {
		return err
	}

	// Watch for changes to primary resource ServiceMonitor
	err = c.Watch(&source.Kind{Type: &monitoringv1.ServiceMonitor{}}, &handler.EnqueueRequestForObject{})
	if err != nil {
		return err
	}

	return nil
}

// blank assignment to verify that ReconcileServiceMonitor implements reconcile.Reconciler
var _ reconcile.Reconciler = &ReconcileServiceMonitor{}

// ReconcileServiceMonitor reconciles a ServiceMonitor object
type ReconcileServiceMonitor struct {
	// This client, initialized using mgr.Client() above, is a split client
	// that reads objects from the cache and writes to the apiserver
	client  client.Client
	l       logr.Logger
	kclient kubernetes.Interface
	scheme  *runtime.Scheme
	opConf  *conf.BaseOperatorConf
}

// The Controller will requeue the Request to be processed again if the returned error is non-nil or
// Result.Requeue is true, otherwise upon completion it will remove the work from the queue.
func (r *ReconcileServiceMonitor) Reconcile(request reconcile.Request) (reconcile.Result, error) {
	reqLogger := log.WithValues("Request.Namespace", request.Namespace, "Request.Name", request.Name,
<<<<<<< HEAD
		"object", "servicemonitor")
=======
		"object","servicemonitor")
>>>>>>> 63ee6f01
	reqLogger.Info("Reconciling ServiceMonitor")

	// Fetch the ServiceMonitor instance
	instance := &monitoringv1.ServiceMonitor{}
	err := r.client.Get(context.TODO(), request.NamespacedName, instance)
	if err != nil {
		if errors.IsNotFound(err) {
			// Request object not found, could have been deleted after reconcile request.
			// Owned objects are automatically garbage collected. For additional cleanup logic use finalizers.
			// Return and don't requeue
		} else {
			// Error reading the object - requeue the request.
			return reconcile.Result{}, err
		}
	}
	//well we need vmagent instance...
	vmAgentInstances := &monitoringv1beta1.VmAgentList{}
	//
	err = r.client.List(context.TODO(), vmAgentInstances)
	if err != nil {
		reqLogger.Error(err, "cannot list vmagent objects")
		return reconcile.Result{}, err
	}
	reqLogger.Info("found vmagent objects ", "count len: ", len(vmAgentInstances.Items))

<<<<<<< HEAD
	for _, vmagent := range vmAgentInstances.Items {
		reqLogger = reqLogger.WithValues("vmagent", vmagent.Name)
=======
	for _, vmagent := range vmAgentInstances.Items{
		reqLogger = reqLogger.WithValues("vmagent",vmagent.Name)
>>>>>>> 63ee6f01
		reqLogger.Info("reconlining rules for vmagent")
		currentVmagent := &vmagent
		err = factory.CreateOrUpdateConfigurationSecret(currentVmagent, r.client, r.kclient, r.opConf, reqLogger)
		if err != nil {
			reqLogger.Error(err, "cannot create or update default secret for vmagent")
			return reconcile.Result{}, err
		}
		//

		recon, err := factory.CreateOrUpdateVmAgent(currentVmagent, r.client, r.opConf, reqLogger)
		if err != nil {
			reqLogger.Error(err, "")
			return recon, err
		}
		reqLogger.Info("reconciled for vmagnet")
	}

	reqLogger.Info("update service monitor crds")
	return reconcile.Result{}, nil
}<|MERGE_RESOLUTION|>--- conflicted
+++ resolved
@@ -79,11 +79,7 @@
 // Result.Requeue is true, otherwise upon completion it will remove the work from the queue.
 func (r *ReconcileServiceMonitor) Reconcile(request reconcile.Request) (reconcile.Result, error) {
 	reqLogger := log.WithValues("Request.Namespace", request.Namespace, "Request.Name", request.Name,
-<<<<<<< HEAD
-		"object", "servicemonitor")
-=======
 		"object","servicemonitor")
->>>>>>> 63ee6f01
 	reqLogger.Info("Reconciling ServiceMonitor")
 
 	// Fetch the ServiceMonitor instance
@@ -109,13 +105,8 @@
 	}
 	reqLogger.Info("found vmagent objects ", "count len: ", len(vmAgentInstances.Items))
 
-<<<<<<< HEAD
-	for _, vmagent := range vmAgentInstances.Items {
-		reqLogger = reqLogger.WithValues("vmagent", vmagent.Name)
-=======
 	for _, vmagent := range vmAgentInstances.Items{
 		reqLogger = reqLogger.WithValues("vmagent",vmagent.Name)
->>>>>>> 63ee6f01
 		reqLogger.Info("reconlining rules for vmagent")
 		currentVmagent := &vmagent
 		err = factory.CreateOrUpdateConfigurationSecret(currentVmagent, r.client, r.kclient, r.opConf, reqLogger)
