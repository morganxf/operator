--- conflicted
+++ resolved
@@ -39,13 +39,8 @@
 		ObjectMeta: metav1.ObjectMeta{
 			Namespace:   prom.Namespace,
 			Name:        prom.Name,
-<<<<<<< HEAD
-			Annotations: prom.Annotations,
-			Labels:      prom.Labels,
-=======
 			Labels:      prom.Labels,
 			Annotations: prom.Annotations,
->>>>>>> 9618f25a
 		},
 		Spec: v1beta1vm.VMRuleSpec{
 			Groups: ruleGroups,
@@ -59,13 +54,8 @@
 		ObjectMeta: metav1.ObjectMeta{
 			Name:        serviceMon.Name,
 			Namespace:   serviceMon.Namespace,
-<<<<<<< HEAD
-			Labels:      serviceMon.Labels,
-			Annotations: serviceMon.Annotations,
-=======
 			Annotations: serviceMon.Annotations,
 			Labels:      serviceMon.Labels,
->>>>>>> 9618f25a
 		},
 		Spec: v1beta1vm.VMServiceScrapeSpec{
 			JobLabel:        serviceMon.Spec.JobLabel,
